<<<<<<< HEAD
# name: macOS
=======
name: macOS

on:
  - push

env:
  XERCESC_VERSION: 3.2.2
  ROOT_VERSION: 6.20.00
  GEANT4_VERSION: 10.6.1
  DD4HEP_VERSION: 01-11-02
  BOOST_VERSION: 1_72_0
  

jobs:
  build_boost:
    runs-on: macos-10.15
    steps:
      - name: Build
        run: >
          curl -SL https://dl.bintray.com/boostorg/release/1.72.0/source/boost_${BOOST_VERSION}.tar.gz | tar -xzC .
          && mv boost_* boost_src && cd boost_src
          && ./bootstrap.sh 
          --with-libraries=program_options,test
          --prefix=../install
          && ./b2 install
          && tar cf ../install.tar.gz -C ../install .
      - uses: actions/upload-artifact@v1
        with:
          name: boost
          path: install.tar.gz

  build_tbb:
    runs-on: macos-10.15
    steps:
      - name: Download
        run: >
          curl -SL https://github.com/oneapi-src/oneTBB/releases/download/v2020.2/tbb-2020.2-mac.tgz | tar -xzC .
          && tar cf install.tar.gz -C tbb .
      - uses: actions/upload-artifact@v1
        with:
          name: tbb
          path: install.tar.gz


  build_xercesc:
    runs-on: macos-10.15
    steps:
      - name: Install dependencies
        run: brew install cmake

      - name: Build
        run: >
          curl -SL https://github.com/apache/xerces-c/archive/v${XERCESC_VERSION}.tar.gz | tar -xzC . 
          && mv xerces-c-* xerces-c_src
          && mkdir xerces-c_build && cd xerces-c_build
          && cmake ../xerces-c_src
          -DCMAKE_BUILD_TYPE=Release
          -DCMAKE_INSTALL_PREFIX=../install
          && make -j2
          && make install 
          && tar cf ../install.tar.gz -C ../install .
      - uses: actions/upload-artifact@v1
        with:
          name: xercesc
          path: install.tar.gz

  build_root:
    runs-on: macos-10.15
    needs:
      - build_tbb
    steps:
      - name: Install dependencies
        run: brew install cmake

      - uses: actions/download-artifact@v1
        with:
          name: tbb
          path: tbb.tar.gz

      - run: >
          mkdir deps
          && ls
          && ls tbb.tar.gz
          && tar xf tbb.tar.gz -C deps

      - name: Build
        run: >
          curl -SL https://root.cern/download/root_v${ROOT_VERSION}.source.tar.gz | tar -xzC . 
          && mv root-* root_src 
          && mkdir root_build && cd root_build 
          && cmake ../root_src 
          -DCMAKE_BUILD_TYPE=Release
          -DCMAKE_CXX_STANDARD=17 
          -DCMAKE_PREFIX_PATH=../deps
          -DCMAKE_INSTALL_PREFIX=../install
          -Dx11=ON 
          -Dfftw3=ON 
          -Dgdml=ON 
          -Dminuit2=ON 
          -Dopengl=ON 
          -Droofit=ON 
          -Dxml=ON 
          && make -j2
          && make install 
          && tar cf ../install.tar.gz -C ../install .

      - uses: actions/upload-artifact@v1
        with:
          name: root
          path: install.tar.gz

  build_geant4:
    runs-on: macos-10.15
    needs:
      - build_xercesc
    steps:
      - name: Install dependencies
        run: brew install cmake

      - uses: actions/download-artifact@v1
        with:
          name: xercesc
          path: xercesc.tar.gz

      - run: >
          mkdir deps
          && tar xf xercesc.tar.gz -C deps
                        
      - name: Build Geant4
        run: >
          curl -SL https://github.com/Geant4/geant4/archive/v${GEANT4_VERSION}.tar.gz | tar -xzC .
          && mv geant4-* geant4_src
          && mkdir geant4_build && cd geant4_build
          && cmake ../geant4_src
          -DCMAKE_BUILD_TYPE=Release
          -DGEANT4_USE_GDML=ON
          -DGEANT4_BUILD_CXXSTD=17
          -DCMAKE_PREFIX_PATH=../deps
          -DCMAKE_INSTALL_PREFIX=../install
          && make -j2
          && make install
          && tar cf ../install.tar.gz -C ../install .

      - uses: actions/upload-artifact@v1
        with:
          name: geant4
          path: install.tar.gz

  build_dd4hep:
    runs-on: macos-10.15
    needs:
      - build_geant4
      - build_root
      - build_xercesc
    steps:
      - name: Install dependencies
        run: brew install cmake

      - uses: actions/download-artifact@v1
        with:
          name: xercesc
          path: xercesc.tar.gz
      - uses: actions/download-artifact@v1
        with:
          name: root
          path: root.tar.gz
      - uses: actions/download-artifact@v1
        with:
          name: geant4
          path: geant4.tar.gz

      - run: >
          mkdir deps
          && tar xf xercesc.tar.gz -C deps
          && tar xf root.tar.gz -C deps
          && tar xf geant4.tar.gz -C deps

      - name: Build DD4hep
        run: >
          curl -SL https://github.com/AIDASoft/DD4hep/archive/v${DD4HEP_VERSION}.tar.gz | tar -xzC .
          && mv DD4hep-* dd4hep_src
          && mkdir dd4hep_build && cd dd4hep_build
          && cmake ../dd4hep_src
          -DCMAKE_BUILD_TYPE=Release
          -DDD4HEP_USE_GEANT4=ON
          -DCMAKE_CXX_STANDARD=17
          -DCMAKE_PREFIX_PATH=../deps
          -DCMAKE_INSTALL_PREFIX=../install
          -DBUILD_DOCS=OFF
          && make -j2
          && make install
          && tar cf ../install.tar.gz -C ../install .

      - uses: actions/upload-artifact@v1
        with:
          name: dd4hep
          path: install.tar.gz

  build_hepmc3:
    runs-on: macos-10.15
    needs:
      - build_root
    steps:
      - name: Install dependencies
        run: brew install cmake

      - uses: actions/download-artifact@v1
        with:
          name: root
          path: root.tar.gz

      - run: >
          mkdir deps
          && tar xf root.tar.gz -C deps

      - name: Build
        run: >
          curl -SL https://gitlab.cern.ch/hepmc/HepMC3/-/archive/3.2.1/HepMC3-3.2.1.tar.gz | tar -xzC .
          && mv HepMC* hepmc_src
          && mkdir hepmc_build && cd hepmc_build
          && cmake ../hepmc_src
          -DCMAKE_BUILD_TYPE=Release
          -DCMAKE_PREFIX_PATH=../deps
          -DCMAKE_INSTALL_PREFIX=../install
          -DHEPMC3_ENABLE_PYTHON=OFF
          && make -j2
          && make install
          && tar cf ../install.tar.gz -C ../install .

      - uses: actions/upload-artifact@v1
        with:
          name: hepmc3
          path: install.tar.gz

  build_heppdt:
    runs-on: macos-10.15
    steps:
      - name: Build HepPDT
        run: >
          curl -SL http://lcgapp.cern.ch/project/simu/HepPDT/download/HepPDT-2.06.01.tar.gz | tar -xzC .
          && mv HepPDT* heppdt_src
          && cd heppdt_src
          && ./configure --prefix=$PWD/../install
          && make -j2
          && make install
          && tar cf ../install.tar.gz -C ../install .

      - uses: actions/upload-artifact@v1
        with:
          name: heppdt
          path: install.tar.gz

  build_pythia8:
    runs-on: macos-10.15
    steps:
      - name: Build
        run: >
          curl -SL http://home.thep.lu.se/~torbjorn/pythia8/pythia8244.tgz | tar -xzC .
          && mv pythia8244 pythia8_src
          && cd pythia8_src
          && ./configure --prefix=$PWD/../install
          && make -j2
          && make install
          && tar cf ../install.tar.gz -C ../install .

      - uses: actions/upload-artifact@v1
        with:
          name: pythia8
          path: install.tar.gz


      # - name: Make tarball
        # run: cd acts-deps && tar zcvf ../deps.tar.gz .

      # - uses: actions/upload-artifact@v1
        # with:
          # name: libs
          # path: deps.tar.gz
>>>>>>> 79f64f8c

# on: [push, pull_request]

# env:
  # SRC_DIR: ${{ github.workspace }}/src
  # BUILD_DIR: ${{ github.workspace }}/build
  # DEPENDENCY_DIR: /usr/local/acts
  # INSTALL_DIR: ${{ github.workspace }}/install

  # CCACHE_DIR: ${{ github.workspace }}/ccache
  # CCACHE_MAXSIZE: 10G

  # CC: clang
  # CXX: clang++

  # PYTHON_VERSION: 3.10.7
  # XERCESC_VERSION: 3.2.2
  # ROOT_VERSION: 6.26.00
  # GEANT4_VERSION: 11.0.0
  # DD4HEP_VERSION: 01-21
  # BOOST_VERSION: 1.78.0
  # TBB_VERSION: 2021.5.0
  # HEPMC_VERSION: 3.2.1
  # PYTHIA8_VERSION: 307
  # PODIO_VERSION: v00-14-01
  # EDM4HEP_VERSION: v00-04-01

# jobs:
  # build_python:
    # runs-on: macos-11
    # steps:
      # - name: Install dependencies
        # run: |
          # brew install ccache openssl@3
          # brew unlink gettext

      # - name: Cache build
        # uses: actions/cache@v3
        # with:
          # path: ${{ env.BUILD_DIR }}
          # key: builddir-${{ runner.os }}-${{ github.job }}-${{ env.PYTHON_VERSION }}-r1
          # restore-keys: |
            # builddir-${{ runner.os }}-${{ github.job }}-${{ env.PYTHON_VERSION }}-r1
            # builddir-${{ runner.os }}-${{ github.job }}-

      # - name: Build
        # run: >
          # curl -SL https://www.python.org/ftp/python/${PYTHON_VERSION}/Python-${PYTHON_VERSION}.tgz | tar -xzC .
          # && mv Python-* ${SRC_DIR} && cd ${SRC_DIR}
          # && export CC="ccache $CC"
          # && mkdir -p ${BUILD_DIR} && cd ${BUILD_DIR}
          # && ${SRC_DIR}/configure
          # --prefix=${DEPENDENCY_DIR}
          # --enable-optimizations
          # --with-ensurepip=install
          # --with-openssl=$(brew --prefix openssl)
          # && make -j2
          # && sudo make install
          # && tar czf ../python.tar.gz -C ${DEPENDENCY_DIR} .

      # - uses: actions/upload-artifact@v3
        # with:
          # name: python
          # path: python.tar.gz

  # build_boost:
    # runs-on: macos-11
    # steps:
      # - name: Install dependencies
        # run: brew install ccache

      # - name: Cache build
        # uses: actions/cache@v3
        # with:
          # path: ${{ env.BUILD_DIR }}
          # key: builddir-${{ runner.os }}-${{ github.job }}-${{ env.BOOST_VERSION }}
          # restore-keys: |
            # builddir-${{ runner.os }}-${{ github.job }}-${{ env.BOOST_VERSION }}
            # builddir-${{ runner.os }}-${{ github.job }}-

      # - name: Build
        # run: >
          # curl -SL https://boostorg.jfrog.io/artifactory/main/release/${BOOST_VERSION}/source/boost_${BOOST_VERSION//./_}.tar.gz | tar -xzC .
          # && mv boost_* ${SRC_DIR} && cd ${SRC_DIR}
          # && export CC="ccache $CC"
          # && export CXX="ccache $CXX"
          # && ./bootstrap.sh 
          # --prefix=${INSTALL_DIR}
          # && ./b2 install
          # --build-dir=${BUILD_DIR}
          # && tar czf ../boost.tar.gz -C ${INSTALL_DIR} .

      # - uses: actions/upload-artifact@v3
        # with:
          # name: boost
          # path: boost.tar.gz

  # build_tbb:
    # runs-on: ubuntu-latest # we don't actually need macOS here
    # steps:
      # - name: Download
        # run: >
          # curl -SL https://github.com/oneapi-src/oneTBB/releases/download/v${TBB_VERSION}/oneapi-tbb-${TBB_VERSION}-mac.tgz | tar -xzC .
          # && tar czf tbb.tar.gz -C oneapi-tbb-* .

      # - uses: actions/upload-artifact@v3
        # with:
          # name: tbb
          # path: tbb.tar.gz

  # build_xercesc:
    # runs-on: macos-11
    # steps:
      # - name: Install dependencies
        # run: brew install cmake ccache

      # - name: Cache build
        # uses: actions/cache@v3
        # with:
          # path: ${{ env.CCACHE_DIR }}
          # key: ccache-${{ runner.os }}-${{ github.job }}-${{ env.XERCESC_VERSION }}
          # restore-keys: |
            # ccache-${{ runner.os }}-${{ github.job }}-${{ env.XERCESC_VERSION }}
            # ccache-${{ runner.os }}-${{ github.job }}-

      # - name: Build
        # run: >
          # curl -SL https://github.com/apache/xerces-c/archive/v${XERCESC_VERSION}.tar.gz | tar -xzC . 
          # && mv xerces-c-* ${SRC_DIR}
          # && mkdir -p ${BUILD_DIR} && cd ${BUILD_DIR}
          # && cmake ${SRC_DIR}
          # -DCMAKE_CXX_COMPILER_LAUNCHER=ccache
          # -DCMAKE_BUILD_TYPE=Release
          # -DCMAKE_INSTALL_PREFIX=${INSTALL_DIR}
          # && make -j2
          # && make install 
          # && tar czf ../xercesc.tar.gz -C ${INSTALL_DIR} .

      # - uses: actions/upload-artifact@v3
        # with:
          # name: xercesc
          # path: xercesc.tar.gz

  # build_root:
    # runs-on: macos-11
    # needs:
      # - build_python
      # - build_tbb
    # steps:
      # - name: Install dependencies
        # run: brew install cmake ccache openssl@3

      # - name: Cache build
        # uses: actions/cache@v3
        # with:
          # path: ${{ env.CCACHE_DIR }}
          # key: ccache-${{ runner.os }}-${{ github.job }}-${{ env.ROOT_VERSION }}-r1
          # restore-keys: |
            # ccache-${{ runner.os }}-${{ github.job }}-${{ env.ROOT_VERSION }}-r1
            # ccache-${{ runner.os }}-${{ github.job }}-

      # - uses: actions/download-artifact@v3
        # with:
          # name: python
          # path: .
      # - uses: actions/download-artifact@v3
        # with:
          # name: tbb
          # path: .

      # - run: sudo mkdir -p ${DEPENDENCY_DIR}
      # - run: sudo tar xf python.tar.gz -C ${DEPENDENCY_DIR}
      # - run: sudo tar xf tbb.tar.gz -C ${DEPENDENCY_DIR}

      # - name: Build
        # run: >
          # curl -SL https://root.cern/download/root_v${ROOT_VERSION}.source.tar.gz | tar -xzC . 
          # && mv root-* ${SRC_DIR}
          # && mkdir -p ${BUILD_DIR} && cd ${BUILD_DIR}
          # && export PATH="$DEPENDENCY_DIR/bin:$PATH"
          # && cmake ${SRC_DIR}
          # -DCMAKE_CXX_COMPILER_LAUNCHER=ccache
          # -DCMAKE_BUILD_TYPE=Release
          # -DCMAKE_CXX_STANDARD=17 
          # -DCMAKE_PREFIX_PATH=${DEPENDENCY_DIR}
          # -DCMAKE_INSTALL_PREFIX=${INSTALL_DIR}
          # -Dx11=ON 
          # -Dfftw3=ON 
          # -Dgdml=ON 
          # -Dminuit2=ON 
          # -Dopengl=ON 
          # -Droofit=ON 
          # -Dxml=ON 
          # && make -j2
          # && make install 
          # && tar czf ../root.tar.gz -C ${INSTALL_DIR} .

      # - uses: actions/upload-artifact@v3
        # with:
          # name: root
          # path: root.tar.gz

  # build_geant4:
    # runs-on: macos-11
    # needs:
      # - build_xercesc
    # steps:
      # - name: Install dependencies
        # run: brew install cmake ccache

      # - name: Cache build
        # uses: actions/cache@v3
        # with:
          # path: ${{ env.CCACHE_DIR }}
          # key: ccache-${{ runner.os }}-${{ github.job }}-${{ env.GEANT4_VERSION }}
          # restore-keys: |
            # ccache-${{ runner.os }}-${{ github.job }}-${{ env.GEANT4_VERSION }}
            # ccache-${{ runner.os }}-${{ github.job }}-

      # - uses: actions/download-artifact@v3
        # with:
          # name: xercesc
          # path: .

      # - run: sudo mkdir -p ${DEPENDENCY_DIR}
      # - run: sudo tar xf xercesc.tar.gz -C ${DEPENDENCY_DIR}

      # - name: Build Geant4
        # run: >
          # curl -SL https://github.com/Geant4/geant4/archive/v${GEANT4_VERSION}.tar.gz | tar -xzC .
          # && mv geant4-* ${SRC_DIR}
          # && mkdir -p ${BUILD_DIR} && cd ${BUILD_DIR}
          # && cmake ${SRC_DIR}
          # -DCMAKE_CXX_COMPILER_LAUNCHER=ccache
          # -DCMAKE_BUILD_TYPE=Release
          # -DGEANT4_USE_GDML=ON
          # -DGEANT4_BUILD_CXXSTD=17
          # -DCMAKE_PREFIX_PATH=${DEPENDENCY_DIR}
          # -DCMAKE_INSTALL_PREFIX=${INSTALL_DIR}
          # && make -j2
          # && make install
          # && tar czf ../geant4.tar.gz -C ${INSTALL_DIR} .

      # - uses: actions/upload-artifact@v3
        # with:
          # name: geant4
          # path: geant4.tar.gz

  # build_podio:
    # runs-on: macos-11
    # needs:
      # - build_python
      # - build_root
    # steps:
      # - name: Install dependencies
        # run: brew install cmake ccache openssl@3

      # - name: Cache build
        # uses: actions/cache@v3
        # with:
          # path: ${{ env.CCACHE_DIR }}
          # key: ccache-${{ runner.os }}-${{ github.job }}-${{ env.PODIO_VERSION }}
          # restore-keys: |
            # ccache-${{ runner.os }}-${{ github.job }}-${{ env.PODIO_VERSION }}
            # ccache-${{ runner.os }}-${{ github.job }}-

      # - uses: actions/download-artifact@v3
        # with:
          # name: python
          # path: .
      # - uses: actions/download-artifact@v3
        # with:
          # name: root
          # path: .

      # - run: sudo mkdir -p ${DEPENDENCY_DIR}
      # - run: sudo tar xf python.tar.gz -C ${DEPENDENCY_DIR}
      # - run: sudo tar xf root.tar.gz -C ${DEPENDENCY_DIR}

      # - name: Install Python dependencies
        # run: ${DEPENDENCY_DIR}/bin/pip3 install jinja2 pyyaml

      # - name: Build podio
        # run: >
          # curl -SL https://github.com/AIDASoft/podio/archive/refs/tags/${PODIO_VERSION}.tar.gz | tar -xzC .
          # && mv podio-* ${SRC_DIR}
          # && mkdir -p ${BUILD_DIR} && cd ${BUILD_DIR}
          # && export PATH="$DEPENDENCY_DIR/bin:$PATH"
          # && cmake ${SRC_DIR}
          # -DCMAKE_CXX_COMPILER_LAUNCHER=ccache
          # -DCMAKE_BUILD_TYPE=Release
          # -DCMAKE_PREFIX_PATH=${DEPENDENCY_DIR}
          # -DCMAKE_INSTALL_PREFIX=${INSTALL_DIR}
          # -DBUILD_TESTING=OFF
          # -USE_EXTERNAL_CATCH2=OFF
          # && make -j2
          # && make install
          # && tar czf ../podio.tar.gz -C ${INSTALL_DIR} .

      # - uses: actions/upload-artifact@v3
        # with:
          # name: podio
          # path: podio.tar.gz

  # build_edm4hep:
    # runs-on: macos-11
    # needs:
      # - build_python
      # - build_root
      # - build_podio
    # steps:
      # - name: Install dependencies
        # run: brew install cmake ccache openssl@3

      # - name: Cache build
        # uses: actions/cache@v3
        # with:
          # path: ${{ env.CCACHE_DIR }}
          # key: ccache-${{ runner.os }}-${{ github.job }}-${{ env.EDM4HEP_VERSION }}
          # restore-keys: |
            # ccache-${{ runner.os }}-${{ github.job }}-${{ env.EDM4HEP_VERSION }}
            # ccache-${{ runner.os }}-${{ github.job }}-

      # - uses: actions/download-artifact@v3
        # with:
          # name: python
          # path: .
      # - uses: actions/download-artifact@v3
        # with:
          # name: root
          # path: .
      # - uses: actions/download-artifact@v3
        # with:
          # name: podio
          # path: .

      # - run: sudo mkdir -p ${DEPENDENCY_DIR}
      # - run: sudo tar xf python.tar.gz -C ${DEPENDENCY_DIR}
      # - run: sudo tar xf root.tar.gz -C ${DEPENDENCY_DIR}
      # - run: sudo tar xf podio.tar.gz -C ${DEPENDENCY_DIR}

      # - name: Install Python dependencies
        # run: ${DEPENDENCY_DIR}/bin/pip3 install jinja2 pyyaml

      # - name: Build edm4hep
        # run: >
          # curl -SL https://github.com/key4hep/EDM4hep/archive/refs/tags/${EDM4HEP_VERSION}.tar.gz | tar -xzC .
          # && mv EDM4hep-* ${SRC_DIR}
          # && mkdir -p ${BUILD_DIR} && cd ${BUILD_DIR}
          # && export PATH="$DEPENDENCY_DIR/bin:$PATH"
          # && cmake ${SRC_DIR}
          # -DCMAKE_CXX_COMPILER_LAUNCHER=ccache
          # -DCMAKE_BUILD_TYPE=Release
          # -DCMAKE_PREFIX_PATH=${DEPENDENCY_DIR}
          # -DCMAKE_INSTALL_PREFIX=${INSTALL_DIR}
          # -DBUILD_TESTING=OFF
          # -USE_EXTERNAL_CATCH2=OFF
          # -DPython_EXECUTABLE="$DEPENDENCY_DIR/bin/python3"
          # && make -j2
          # && make install
          # && tar czf ../edm4hep.tar.gz -C ${INSTALL_DIR} .

      # - uses: actions/upload-artifact@v3
        # with:
          # name: edm4hep
          # path: edm4hep.tar.gz

  # build_dd4hep:
    # runs-on: macos-11
    # needs:
      # - build_python
      # - build_boost
      # - build_tbb
      # - build_xercesc
      # - build_root
      # - build_geant4
      # - build_podio
      # - build_edm4hep
    # steps:
      # - name: Install dependencies
        # run: |
          # brew install cmake ccache openssl@3
          # brew unlink gettext

      # - name: Cache build
        # uses: actions/cache@v3
        # with:
          # path: ${{ env.CCACHE_DIR }}
          # key: ccache-${{ runner.os }}-${{ github.job }}-${{ env.DD4HEP_VERSION }}-r1
          # restore-keys: |
            # ccache-${{ runner.os }}-${{ github.job }}-${{ env.DD4HEP_VERSION }}-r1
            # ccache-${{ runner.os }}-${{ github.job }}-

      # - uses: actions/download-artifact@v3
        # with:
          # name: python
          # path: .
      # - uses: actions/download-artifact@v3
        # with:
          # name: boost
          # path: .
      # - uses: actions/download-artifact@v3
        # with:
          # name: xercesc
          # path: .
      # - uses: actions/download-artifact@v3
        # with:
          # name: tbb
          # path: .
      # - uses: actions/download-artifact@v3
        # with:
          # name: root
          # path: .
      # - uses: actions/download-artifact@v3
        # with:
          # name: geant4
          # path: .
      # - uses: actions/download-artifact@v3
        # with:
          # name: podio
          # path: .
      # - uses: actions/download-artifact@v3
        # with:
          # name: edm4hep
          # path: .

      # - run: sudo mkdir -p ${DEPENDENCY_DIR}
      # - run: sudo tar xf python.tar.gz -C ${DEPENDENCY_DIR}
      # - run: sudo tar xf boost.tar.gz -C ${DEPENDENCY_DIR}
      # - run: sudo tar xf xercesc.tar.gz -C ${DEPENDENCY_DIR}
      # - run: sudo tar xf tbb.tar.gz -C ${DEPENDENCY_DIR}
      # - run: sudo tar xf root.tar.gz -C ${DEPENDENCY_DIR}
      # - run: sudo tar xf geant4.tar.gz -C ${DEPENDENCY_DIR}
      # - run: sudo tar xf podio.tar.gz -C ${DEPENDENCY_DIR}
      # - run: sudo tar xf edm4hep.tar.gz -C ${DEPENDENCY_DIR}

      # - name: Build DD4hep
        # run: >
          # curl -SL https://github.com/AIDASoft/DD4hep/archive/refs/tags/v${DD4HEP_VERSION}.tar.gz | tar -xzC .
          # && mv DD4hep-* ${SRC_DIR}
          # && mkdir -p ${BUILD_DIR} && cd ${BUILD_DIR}
          # && export PATH="$DEPENDENCY_DIR/bin:$PATH"
          # && cmake ${SRC_DIR}
          # -DCMAKE_CXX_COMPILER_LAUNCHER=ccache
          # -DCMAKE_BUILD_TYPE=Release
          # -DDD4HEP_USE_GEANT4=ON
          # -DDD4HEP_USE_EDM4HEP=ON
          # -DDD4HEP_RELAX_PYVER=ON
          # -DDD4HEP_IGNORE_GEANT4_TLS=ON
          # -DDD4HEP_RELAX_PYVER=ON
          # -DCMAKE_CXX_STANDARD=17
          # -DCMAKE_PREFIX_PATH=${DEPENDENCY_DIR}
          # -DCMAKE_INSTALL_PREFIX=${INSTALL_DIR}
          # -DBUILD_DOCS=OFF
          # && make -j2
          # && make install
          # && tar czf ../dd4hep.tar.gz -C ${INSTALL_DIR} .

      # - uses: actions/upload-artifact@v3
        # with:
          # name: dd4hep
          # path: dd4hep.tar.gz

  # build_hepmc3:
    # runs-on: macos-11
    # needs:
      # - build_root
    # steps:
      # - name: Install dependencies
        # run: brew install cmake ccache

      # - name: Cache build
        # uses: actions/cache@v3
        # with:
          # path: ${{ env.CCACHE_DIR }}
          # key: ccache-${{ runner.os }}-${{ github.job }}-${{ env.HEPMC_VERSION }}
          # restore-keys: |
            # ccache-${{ runner.os }}-${{ github.job }}-${{ env.HEPMC_VERSION }}
            # ccache-${{ runner.os }}-${{ github.job }}-

      # - uses: actions/download-artifact@v3
        # with:
          # name: root
          # path: .

      # - run: sudo mkdir -p ${DEPENDENCY_DIR}
      # - run: sudo tar xf root.tar.gz -C ${DEPENDENCY_DIR}

      # - name: Build
        # run: >
          # curl -SL https://gitlab.cern.ch/hepmc/HepMC3/-/archive/${HEPMC_VERSION}/HepMC3-${HEPMC_VERSION}.tar.gz | tar -xzC .
          # && mv HepMC* ${SRC_DIR}
          # && mkdir -p ${BUILD_DIR} && cd ${BUILD_DIR}
          # && cmake ${SRC_DIR}
          # -DCMAKE_CXX_COMPILER_LAUNCHER=ccache
          # -DCMAKE_BUILD_TYPE=Release
          # -DCMAKE_PREFIX_PATH=${DEPENDENCY_DIR}
          # -DCMAKE_INSTALL_PREFIX=${INSTALL_DIR}
          # -DHEPMC3_ENABLE_PYTHON=OFF
          # && make -j2
          # && make install
          # && tar czf ../hepmc3.tar.gz -C ${INSTALL_DIR} .

      # - uses: actions/upload-artifact@v3
        # with:
          # name: hepmc3
          # path: hepmc3.tar.gz

  # build_pythia8:
    # runs-on: macos-11
    # steps:
      # - name: Install dependencies
        # run: brew install ccache

      # - name: Cache build
        # uses: actions/cache@v3
        # with:
          # path: ${{ env.CCACHE_DIR }}
          # key: ccache-${{ runner.os }}-${{ github.job }}-${{ env.PYTHIA8_VERSION }}
          # restore-keys: |
            # ccache-${{ runner.os }}-${{ github.job }}-${{ env.PYTHIA8_VERSION }}
            # ccache-${{ runner.os }}-${{ github.job }}-

      # - name: Build
        # run: >
          # curl -SL https://pythia.org/download/pythia8${PYTHIA8_VERSION:0:1}/pythia8${PYTHIA8_VERSION}.tgz | tar -xzC .
          # && mv pythia8* ${SRC_DIR}
          # && cd ${SRC_DIR}
          # && CC="ccache $CC" CXX="ccache $CXX" ./configure --prefix=${INSTALL_DIR}
          # && make -j2
          # && make install
          # && tar czf ../pythia8.tar.gz -C ${INSTALL_DIR} .

      # - uses: actions/upload-artifact@v3
        # with:
          # name: pythia8
          # path: pythia8.tar.gz

  # make_tarball:
    # runs-on: ubuntu-latest # we don't need macOS here
    # needs: 
      # - build_python
      # - build_tbb
      # - build_xercesc
      # - build_root
      # - build_geant4
      # - build_hepmc3
      # - build_pythia8
      # - build_podio
      # - build_edm4hep
      # - build_dd4hep
    # steps:
      # - uses: actions/download-artifact@v3
        # with:
          # name: python
          # path: .
      # - uses: actions/download-artifact@v3
        # with:
          # name: boost
          # path: .
      # - uses: actions/download-artifact@v3
        # with:
          # name: tbb
          # path: .
      # - uses: actions/download-artifact@v3
        # with:
          # name: xercesc
          # path: .
      # - uses: actions/download-artifact@v3
        # with:
          # name: root
          # path: .
      # - uses: actions/download-artifact@v3
        # with:
          # name: geant4
          # path: .
      # - uses: actions/download-artifact@v3
        # with:
          # name: dd4hep
          # path: .
      # - uses: actions/download-artifact@v3
        # with:
          # name: hepmc3
          # path: .
      # - uses: actions/download-artifact@v3
        # with:
          # name: pythia8
          # path: .
      # - uses: actions/download-artifact@v3
        # with:
          # name: podio
          # path: .
      # - uses: actions/download-artifact@v3
        # with:
          # name: edm4hep
          # path: .

      # - run: sudo mkdir -p ${DEPENDENCY_DIR}
      # - run: sudo tar xf python.tar.gz -C ${DEPENDENCY_DIR}
      # - run: sudo tar xf tbb.tar.gz -C ${DEPENDENCY_DIR}
      # - run: sudo tar xf boost.tar.gz -C ${DEPENDENCY_DIR}
      # - run: sudo tar xf xercesc.tar.gz -C ${DEPENDENCY_DIR}
      # - run: sudo tar xf root.tar.gz -C ${DEPENDENCY_DIR}
      # - run: sudo tar xf geant4.tar.gz -C ${DEPENDENCY_DIR}
      # - run: sudo tar xf dd4hep.tar.gz -C ${DEPENDENCY_DIR}
      # - run: sudo tar xf hepmc3.tar.gz -C ${DEPENDENCY_DIR}
      # - run: sudo tar xf pythia8.tar.gz -C ${DEPENDENCY_DIR}
      # - run: sudo tar xf podio.tar.gz -C ${DEPENDENCY_DIR}
      # - run: sudo tar xf edm4hep.tar.gz -C ${DEPENDENCY_DIR}

      # - name: Make combined tarball
        # run: tar -c --xz -f deps.tar.gz -C ${DEPENDENCY_DIR} .

      # - uses: actions/upload-artifact@v3
        # with:
          # name: deps
          # path: deps.tar.gz

  # deploy_to_eos:
    # if: github.event_name == 'push' && github.ref == 'refs/heads/master'
    # runs-on: ubuntu-latest # we don't need macOS here
    # needs:
      # - make_tarball
    # env: 
      # DEPLOY_USER: ${{ secrets.DEPLOY_USER }}
      # DEPLOY_PWD: ${{ secrets.DEPLOY_PWD }}
    # steps:
      # - uses: actions/checkout@v2

      # - name: Install prerequisites
        # run: >
          # sudo apt-get install -y krb5-user krb5-config

      # - uses: actions/download-artifact@v3
        # with:
          # name: deps
          # path: .

      # - name: Upload
        # run: >
          # echo "$DEPLOY_PWD" | kinit $DEPLOY_USER@CERN.CH 2>&1 >/dev/null
          # && sha=$(echo $GITHUB_SHA | head -c 7)
          # && name=deps.$sha.tar.gz
          # && mv deps.tar.gz $name
          # && scp -F ssh_config $name $DEPLOY_USER@lxplus.cern.ch:/eos/user/a/atsjenkins/www/ACTS/ci/macOS/
          # && ssh -F ssh_config $DEPLOY_USER@lxplus.cern.ch ln -f -s $name /eos/user/a/atsjenkins/www/ACTS/ci/macOS/deps.latest.tar.gz<|MERGE_RESOLUTION|>--- conflicted
+++ resolved
@@ -1,471 +1,98 @@
-<<<<<<< HEAD
 # name: macOS
-=======
-name: macOS
-
-on:
-  - push
-
-env:
-  XERCESC_VERSION: 3.2.2
-  ROOT_VERSION: 6.20.00
-  GEANT4_VERSION: 10.6.1
-  DD4HEP_VERSION: 01-11-02
-  BOOST_VERSION: 1_72_0
+
+# on:
+  # - push
+
+# env:
+  # XERCESC_VERSION: 3.2.2
+  # ROOT_VERSION: 6.20.00
+  # GEANT4_VERSION: 10.6.1
+  # DD4HEP_VERSION: 01-11-02
+  # BOOST_VERSION: 1_72_0
   
 
-jobs:
-  build_boost:
-    runs-on: macos-10.15
-    steps:
-      - name: Build
-        run: >
-          curl -SL https://dl.bintray.com/boostorg/release/1.72.0/source/boost_${BOOST_VERSION}.tar.gz | tar -xzC .
-          && mv boost_* boost_src && cd boost_src
-          && ./bootstrap.sh 
-          --with-libraries=program_options,test
-          --prefix=../install
-          && ./b2 install
-          && tar cf ../install.tar.gz -C ../install .
-      - uses: actions/upload-artifact@v1
-        with:
-          name: boost
-          path: install.tar.gz
-
-  build_tbb:
-    runs-on: macos-10.15
-    steps:
-      - name: Download
-        run: >
-          curl -SL https://github.com/oneapi-src/oneTBB/releases/download/v2020.2/tbb-2020.2-mac.tgz | tar -xzC .
-          && tar cf install.tar.gz -C tbb .
-      - uses: actions/upload-artifact@v1
-        with:
-          name: tbb
-          path: install.tar.gz
-
-
-  build_xercesc:
-    runs-on: macos-10.15
-    steps:
-      - name: Install dependencies
-        run: brew install cmake
-
-      - name: Build
-        run: >
-          curl -SL https://github.com/apache/xerces-c/archive/v${XERCESC_VERSION}.tar.gz | tar -xzC . 
-          && mv xerces-c-* xerces-c_src
-          && mkdir xerces-c_build && cd xerces-c_build
-          && cmake ../xerces-c_src
-          -DCMAKE_BUILD_TYPE=Release
-          -DCMAKE_INSTALL_PREFIX=../install
-          && make -j2
-          && make install 
-          && tar cf ../install.tar.gz -C ../install .
-      - uses: actions/upload-artifact@v1
-        with:
-          name: xercesc
-          path: install.tar.gz
-
-  build_root:
-    runs-on: macos-10.15
-    needs:
-      - build_tbb
-    steps:
-      - name: Install dependencies
-        run: brew install cmake
-
-      - uses: actions/download-artifact@v1
-        with:
-          name: tbb
-          path: tbb.tar.gz
-
-      - run: >
-          mkdir deps
-          && ls
-          && ls tbb.tar.gz
-          && tar xf tbb.tar.gz -C deps
-
-      - name: Build
-        run: >
-          curl -SL https://root.cern/download/root_v${ROOT_VERSION}.source.tar.gz | tar -xzC . 
-          && mv root-* root_src 
-          && mkdir root_build && cd root_build 
-          && cmake ../root_src 
-          -DCMAKE_BUILD_TYPE=Release
-          -DCMAKE_CXX_STANDARD=17 
-          -DCMAKE_PREFIX_PATH=../deps
-          -DCMAKE_INSTALL_PREFIX=../install
-          -Dx11=ON 
-          -Dfftw3=ON 
-          -Dgdml=ON 
-          -Dminuit2=ON 
-          -Dopengl=ON 
-          -Droofit=ON 
-          -Dxml=ON 
-          && make -j2
-          && make install 
-          && tar cf ../install.tar.gz -C ../install .
-
-      - uses: actions/upload-artifact@v1
-        with:
-          name: root
-          path: install.tar.gz
-
-  build_geant4:
-    runs-on: macos-10.15
-    needs:
-      - build_xercesc
-    steps:
-      - name: Install dependencies
-        run: brew install cmake
-
-      - uses: actions/download-artifact@v1
-        with:
-          name: xercesc
-          path: xercesc.tar.gz
-
-      - run: >
-          mkdir deps
-          && tar xf xercesc.tar.gz -C deps
-                        
-      - name: Build Geant4
-        run: >
-          curl -SL https://github.com/Geant4/geant4/archive/v${GEANT4_VERSION}.tar.gz | tar -xzC .
-          && mv geant4-* geant4_src
-          && mkdir geant4_build && cd geant4_build
-          && cmake ../geant4_src
-          -DCMAKE_BUILD_TYPE=Release
-          -DGEANT4_USE_GDML=ON
-          -DGEANT4_BUILD_CXXSTD=17
-          -DCMAKE_PREFIX_PATH=../deps
-          -DCMAKE_INSTALL_PREFIX=../install
-          && make -j2
-          && make install
-          && tar cf ../install.tar.gz -C ../install .
-
-      - uses: actions/upload-artifact@v1
-        with:
-          name: geant4
-          path: install.tar.gz
-
-  build_dd4hep:
-    runs-on: macos-10.15
-    needs:
-      - build_geant4
-      - build_root
-      - build_xercesc
-    steps:
-      - name: Install dependencies
-        run: brew install cmake
-
-      - uses: actions/download-artifact@v1
-        with:
-          name: xercesc
-          path: xercesc.tar.gz
-      - uses: actions/download-artifact@v1
-        with:
-          name: root
-          path: root.tar.gz
-      - uses: actions/download-artifact@v1
-        with:
-          name: geant4
-          path: geant4.tar.gz
-
-      - run: >
-          mkdir deps
-          && tar xf xercesc.tar.gz -C deps
-          && tar xf root.tar.gz -C deps
-          && tar xf geant4.tar.gz -C deps
-
-      - name: Build DD4hep
-        run: >
-          curl -SL https://github.com/AIDASoft/DD4hep/archive/v${DD4HEP_VERSION}.tar.gz | tar -xzC .
-          && mv DD4hep-* dd4hep_src
-          && mkdir dd4hep_build && cd dd4hep_build
-          && cmake ../dd4hep_src
-          -DCMAKE_BUILD_TYPE=Release
-          -DDD4HEP_USE_GEANT4=ON
-          -DCMAKE_CXX_STANDARD=17
-          -DCMAKE_PREFIX_PATH=../deps
-          -DCMAKE_INSTALL_PREFIX=../install
-          -DBUILD_DOCS=OFF
-          && make -j2
-          && make install
-          && tar cf ../install.tar.gz -C ../install .
-
-      - uses: actions/upload-artifact@v1
-        with:
-          name: dd4hep
-          path: install.tar.gz
-
-  build_hepmc3:
-    runs-on: macos-10.15
-    needs:
-      - build_root
-    steps:
-      - name: Install dependencies
-        run: brew install cmake
-
-      - uses: actions/download-artifact@v1
-        with:
-          name: root
-          path: root.tar.gz
-
-      - run: >
-          mkdir deps
-          && tar xf root.tar.gz -C deps
-
-      - name: Build
-        run: >
-          curl -SL https://gitlab.cern.ch/hepmc/HepMC3/-/archive/3.2.1/HepMC3-3.2.1.tar.gz | tar -xzC .
-          && mv HepMC* hepmc_src
-          && mkdir hepmc_build && cd hepmc_build
-          && cmake ../hepmc_src
-          -DCMAKE_BUILD_TYPE=Release
-          -DCMAKE_PREFIX_PATH=../deps
-          -DCMAKE_INSTALL_PREFIX=../install
-          -DHEPMC3_ENABLE_PYTHON=OFF
-          && make -j2
-          && make install
-          && tar cf ../install.tar.gz -C ../install .
-
-      - uses: actions/upload-artifact@v1
-        with:
-          name: hepmc3
-          path: install.tar.gz
-
-  build_heppdt:
-    runs-on: macos-10.15
-    steps:
-      - name: Build HepPDT
-        run: >
-          curl -SL http://lcgapp.cern.ch/project/simu/HepPDT/download/HepPDT-2.06.01.tar.gz | tar -xzC .
-          && mv HepPDT* heppdt_src
-          && cd heppdt_src
-          && ./configure --prefix=$PWD/../install
-          && make -j2
-          && make install
-          && tar cf ../install.tar.gz -C ../install .
-
-      - uses: actions/upload-artifact@v1
-        with:
-          name: heppdt
-          path: install.tar.gz
-
-  build_pythia8:
-    runs-on: macos-10.15
-    steps:
-      - name: Build
-        run: >
-          curl -SL http://home.thep.lu.se/~torbjorn/pythia8/pythia8244.tgz | tar -xzC .
-          && mv pythia8244 pythia8_src
-          && cd pythia8_src
-          && ./configure --prefix=$PWD/../install
-          && make -j2
-          && make install
-          && tar cf ../install.tar.gz -C ../install .
-
-      - uses: actions/upload-artifact@v1
-        with:
-          name: pythia8
-          path: install.tar.gz
-
-
-      # - name: Make tarball
-        # run: cd acts-deps && tar zcvf ../deps.tar.gz .
-
-      # - uses: actions/upload-artifact@v1
-        # with:
-          # name: libs
-          # path: deps.tar.gz
->>>>>>> 79f64f8c
-
-# on: [push, pull_request]
-
-# env:
-  # SRC_DIR: ${{ github.workspace }}/src
-  # BUILD_DIR: ${{ github.workspace }}/build
-  # DEPENDENCY_DIR: /usr/local/acts
-  # INSTALL_DIR: ${{ github.workspace }}/install
-
-  # CCACHE_DIR: ${{ github.workspace }}/ccache
-  # CCACHE_MAXSIZE: 10G
-
-  # CC: clang
-  # CXX: clang++
-
-  # PYTHON_VERSION: 3.10.7
-  # XERCESC_VERSION: 3.2.2
-  # ROOT_VERSION: 6.26.00
-  # GEANT4_VERSION: 11.0.0
-  # DD4HEP_VERSION: 01-21
-  # BOOST_VERSION: 1.78.0
-  # TBB_VERSION: 2021.5.0
-  # HEPMC_VERSION: 3.2.1
-  # PYTHIA8_VERSION: 307
-  # PODIO_VERSION: v00-14-01
-  # EDM4HEP_VERSION: v00-04-01
-
 # jobs:
-  # build_python:
-    # runs-on: macos-11
-    # steps:
-      # - name: Install dependencies
-        # run: |
-          # brew install ccache openssl@3
-          # brew unlink gettext
-
-      # - name: Cache build
-        # uses: actions/cache@v3
-        # with:
-          # path: ${{ env.BUILD_DIR }}
-          # key: builddir-${{ runner.os }}-${{ github.job }}-${{ env.PYTHON_VERSION }}-r1
-          # restore-keys: |
-            # builddir-${{ runner.os }}-${{ github.job }}-${{ env.PYTHON_VERSION }}-r1
-            # builddir-${{ runner.os }}-${{ github.job }}-
-
-      # - name: Build
-        # run: >
-          # curl -SL https://www.python.org/ftp/python/${PYTHON_VERSION}/Python-${PYTHON_VERSION}.tgz | tar -xzC .
-          # && mv Python-* ${SRC_DIR} && cd ${SRC_DIR}
-          # && export CC="ccache $CC"
-          # && mkdir -p ${BUILD_DIR} && cd ${BUILD_DIR}
-          # && ${SRC_DIR}/configure
-          # --prefix=${DEPENDENCY_DIR}
-          # --enable-optimizations
-          # --with-ensurepip=install
-          # --with-openssl=$(brew --prefix openssl)
-          # && make -j2
-          # && sudo make install
-          # && tar czf ../python.tar.gz -C ${DEPENDENCY_DIR} .
-
-      # - uses: actions/upload-artifact@v3
-        # with:
-          # name: python
-          # path: python.tar.gz
-
   # build_boost:
-    # runs-on: macos-11
-    # steps:
-      # - name: Install dependencies
-        # run: brew install ccache
-
-      # - name: Cache build
-        # uses: actions/cache@v3
-        # with:
-          # path: ${{ env.BUILD_DIR }}
-          # key: builddir-${{ runner.os }}-${{ github.job }}-${{ env.BOOST_VERSION }}
-          # restore-keys: |
-            # builddir-${{ runner.os }}-${{ github.job }}-${{ env.BOOST_VERSION }}
-            # builddir-${{ runner.os }}-${{ github.job }}-
-
-      # - name: Build
-        # run: >
-          # curl -SL https://boostorg.jfrog.io/artifactory/main/release/${BOOST_VERSION}/source/boost_${BOOST_VERSION//./_}.tar.gz | tar -xzC .
-          # && mv boost_* ${SRC_DIR} && cd ${SRC_DIR}
-          # && export CC="ccache $CC"
-          # && export CXX="ccache $CXX"
+    # runs-on: macos-10.15
+    # steps:
+      # - name: Build
+        # run: >
+          # curl -SL https://dl.bintray.com/boostorg/release/1.72.0/source/boost_${BOOST_VERSION}.tar.gz | tar -xzC .
+          # && mv boost_* boost_src && cd boost_src
           # && ./bootstrap.sh 
-          # --prefix=${INSTALL_DIR}
+          # --with-libraries=program_options,test
+          # --prefix=../install
           # && ./b2 install
-          # --build-dir=${BUILD_DIR}
-          # && tar czf ../boost.tar.gz -C ${INSTALL_DIR} .
-
-      # - uses: actions/upload-artifact@v3
+          # && tar cf ../install.tar.gz -C ../install .
+      # - uses: actions/upload-artifact@v1
         # with:
           # name: boost
-          # path: boost.tar.gz
+          # path: install.tar.gz
 
   # build_tbb:
-    # runs-on: ubuntu-latest # we don't actually need macOS here
+    # runs-on: macos-10.15
     # steps:
       # - name: Download
         # run: >
-          # curl -SL https://github.com/oneapi-src/oneTBB/releases/download/v${TBB_VERSION}/oneapi-tbb-${TBB_VERSION}-mac.tgz | tar -xzC .
-          # && tar czf tbb.tar.gz -C oneapi-tbb-* .
-
-      # - uses: actions/upload-artifact@v3
+          # curl -SL https://github.com/oneapi-src/oneTBB/releases/download/v2020.2/tbb-2020.2-mac.tgz | tar -xzC .
+          # && tar cf install.tar.gz -C tbb .
+      # - uses: actions/upload-artifact@v1
+        # with:
+          # name: tbb
+          # path: install.tar.gz
+
+
+  # build_xercesc:
+    # runs-on: macos-10.15
+    # steps:
+      # - name: Install dependencies
+        # run: brew install cmake
+
+      # - name: Build
+        # run: >
+          # curl -SL https://github.com/apache/xerces-c/archive/v${XERCESC_VERSION}.tar.gz | tar -xzC . 
+          # && mv xerces-c-* xerces-c_src
+          # && mkdir xerces-c_build && cd xerces-c_build
+          # && cmake ../xerces-c_src
+          # -DCMAKE_BUILD_TYPE=Release
+          # -DCMAKE_INSTALL_PREFIX=../install
+          # && make -j2
+          # && make install 
+          # && tar cf ../install.tar.gz -C ../install .
+      # - uses: actions/upload-artifact@v1
+        # with:
+          # name: xercesc
+          # path: install.tar.gz
+
+  # build_root:
+    # runs-on: macos-10.15
+    # needs:
+      # - build_tbb
+    # steps:
+      # - name: Install dependencies
+        # run: brew install cmake
+
+      # - uses: actions/download-artifact@v1
         # with:
           # name: tbb
           # path: tbb.tar.gz
 
-  # build_xercesc:
-    # runs-on: macos-11
-    # steps:
-      # - name: Install dependencies
-        # run: brew install cmake ccache
-
-      # - name: Cache build
-        # uses: actions/cache@v3
-        # with:
-          # path: ${{ env.CCACHE_DIR }}
-          # key: ccache-${{ runner.os }}-${{ github.job }}-${{ env.XERCESC_VERSION }}
-          # restore-keys: |
-            # ccache-${{ runner.os }}-${{ github.job }}-${{ env.XERCESC_VERSION }}
-            # ccache-${{ runner.os }}-${{ github.job }}-
-
-      # - name: Build
-        # run: >
-          # curl -SL https://github.com/apache/xerces-c/archive/v${XERCESC_VERSION}.tar.gz | tar -xzC . 
-          # && mv xerces-c-* ${SRC_DIR}
-          # && mkdir -p ${BUILD_DIR} && cd ${BUILD_DIR}
-          # && cmake ${SRC_DIR}
-          # -DCMAKE_CXX_COMPILER_LAUNCHER=ccache
-          # -DCMAKE_BUILD_TYPE=Release
-          # -DCMAKE_INSTALL_PREFIX=${INSTALL_DIR}
-          # && make -j2
-          # && make install 
-          # && tar czf ../xercesc.tar.gz -C ${INSTALL_DIR} .
-
-      # - uses: actions/upload-artifact@v3
-        # with:
-          # name: xercesc
-          # path: xercesc.tar.gz
-
-  # build_root:
-    # runs-on: macos-11
-    # needs:
-      # - build_python
-      # - build_tbb
-    # steps:
-      # - name: Install dependencies
-        # run: brew install cmake ccache openssl@3
-
-      # - name: Cache build
-        # uses: actions/cache@v3
-        # with:
-          # path: ${{ env.CCACHE_DIR }}
-          # key: ccache-${{ runner.os }}-${{ github.job }}-${{ env.ROOT_VERSION }}-r1
-          # restore-keys: |
-            # ccache-${{ runner.os }}-${{ github.job }}-${{ env.ROOT_VERSION }}-r1
-            # ccache-${{ runner.os }}-${{ github.job }}-
-
-      # - uses: actions/download-artifact@v3
-        # with:
-          # name: python
-          # path: .
-      # - uses: actions/download-artifact@v3
-        # with:
-          # name: tbb
-          # path: .
-
-      # - run: sudo mkdir -p ${DEPENDENCY_DIR}
-      # - run: sudo tar xf python.tar.gz -C ${DEPENDENCY_DIR}
-      # - run: sudo tar xf tbb.tar.gz -C ${DEPENDENCY_DIR}
+      # - run: >
+          # mkdir deps
+          # && ls
+          # && ls tbb.tar.gz
+          # && tar xf tbb.tar.gz -C deps
 
       # - name: Build
         # run: >
           # curl -SL https://root.cern/download/root_v${ROOT_VERSION}.source.tar.gz | tar -xzC . 
-          # && mv root-* ${SRC_DIR}
-          # && mkdir -p ${BUILD_DIR} && cd ${BUILD_DIR}
-          # && export PATH="$DEPENDENCY_DIR/bin:$PATH"
-          # && cmake ${SRC_DIR}
-          # -DCMAKE_CXX_COMPILER_LAUNCHER=ccache
+          # && mv root-* root_src 
+          # && mkdir root_build && cd root_build 
+          # && cmake ../root_src 
           # -DCMAKE_BUILD_TYPE=Release
           # -DCMAKE_CXX_STANDARD=17 
-          # -DCMAKE_PREFIX_PATH=${DEPENDENCY_DIR}
-          # -DCMAKE_INSTALL_PREFIX=${INSTALL_DIR}
+          # -DCMAKE_PREFIX_PATH=../deps
+          # -DCMAKE_INSTALL_PREFIX=../install
           # -Dx11=ON 
           # -Dfftw3=ON 
           # -Dgdml=ON 
@@ -475,454 +102,178 @@
           # -Dxml=ON 
           # && make -j2
           # && make install 
-          # && tar czf ../root.tar.gz -C ${INSTALL_DIR} .
-
-      # - uses: actions/upload-artifact@v3
+          # && tar cf ../install.tar.gz -C ../install .
+
+      # - uses: actions/upload-artifact@v1
+        # with:
+          # name: root
+          # path: install.tar.gz
+
+  # build_geant4:
+    # runs-on: macos-10.15
+    # needs:
+      # - build_xercesc
+    # steps:
+      # - name: Install dependencies
+        # run: brew install cmake
+
+      # - uses: actions/download-artifact@v1
+        # with:
+          # name: xercesc
+          # path: xercesc.tar.gz
+
+      # - run: >
+          # mkdir deps
+          # && tar xf xercesc.tar.gz -C deps
+                        
+      # - name: Build Geant4
+        # run: >
+          # curl -SL https://github.com/Geant4/geant4/archive/v${GEANT4_VERSION}.tar.gz | tar -xzC .
+          # && mv geant4-* geant4_src
+          # && mkdir geant4_build && cd geant4_build
+          # && cmake ../geant4_src
+          # -DCMAKE_BUILD_TYPE=Release
+          # -DGEANT4_USE_GDML=ON
+          # -DGEANT4_BUILD_CXXSTD=17
+          # -DCMAKE_PREFIX_PATH=../deps
+          # -DCMAKE_INSTALL_PREFIX=../install
+          # && make -j2
+          # && make install
+          # && tar cf ../install.tar.gz -C ../install .
+
+      # - uses: actions/upload-artifact@v1
+        # with:
+          # name: geant4
+          # path: install.tar.gz
+
+  # build_dd4hep:
+    # runs-on: macos-10.15
+    # needs:
+      # - build_geant4
+      # - build_root
+      # - build_xercesc
+    # steps:
+      # - name: Install dependencies
+        # run: brew install cmake
+
+      # - uses: actions/download-artifact@v1
+        # with:
+          # name: xercesc
+          # path: xercesc.tar.gz
+      # - uses: actions/download-artifact@v1
         # with:
           # name: root
           # path: root.tar.gz
-
-  # build_geant4:
-    # runs-on: macos-11
-    # needs:
-      # - build_xercesc
-    # steps:
-      # - name: Install dependencies
-        # run: brew install cmake ccache
-
-      # - name: Cache build
-        # uses: actions/cache@v3
-        # with:
-          # path: ${{ env.CCACHE_DIR }}
-          # key: ccache-${{ runner.os }}-${{ github.job }}-${{ env.GEANT4_VERSION }}
-          # restore-keys: |
-            # ccache-${{ runner.os }}-${{ github.job }}-${{ env.GEANT4_VERSION }}
-            # ccache-${{ runner.os }}-${{ github.job }}-
-
-      # - uses: actions/download-artifact@v3
-        # with:
-          # name: xercesc
-          # path: .
-
-      # - run: sudo mkdir -p ${DEPENDENCY_DIR}
-      # - run: sudo tar xf xercesc.tar.gz -C ${DEPENDENCY_DIR}
-
-      # - name: Build Geant4
-        # run: >
-          # curl -SL https://github.com/Geant4/geant4/archive/v${GEANT4_VERSION}.tar.gz | tar -xzC .
-          # && mv geant4-* ${SRC_DIR}
-          # && mkdir -p ${BUILD_DIR} && cd ${BUILD_DIR}
-          # && cmake ${SRC_DIR}
-          # -DCMAKE_CXX_COMPILER_LAUNCHER=ccache
-          # -DCMAKE_BUILD_TYPE=Release
-          # -DGEANT4_USE_GDML=ON
-          # -DGEANT4_BUILD_CXXSTD=17
-          # -DCMAKE_PREFIX_PATH=${DEPENDENCY_DIR}
-          # -DCMAKE_INSTALL_PREFIX=${INSTALL_DIR}
-          # && make -j2
-          # && make install
-          # && tar czf ../geant4.tar.gz -C ${INSTALL_DIR} .
-
-      # - uses: actions/upload-artifact@v3
+      # - uses: actions/download-artifact@v1
         # with:
           # name: geant4
           # path: geant4.tar.gz
 
-  # build_podio:
-    # runs-on: macos-11
-    # needs:
-      # - build_python
+      # - run: >
+          # mkdir deps
+          # && tar xf xercesc.tar.gz -C deps
+          # && tar xf root.tar.gz -C deps
+          # && tar xf geant4.tar.gz -C deps
+
+      # - name: Build DD4hep
+        # run: >
+          # curl -SL https://github.com/AIDASoft/DD4hep/archive/v${DD4HEP_VERSION}.tar.gz | tar -xzC .
+          # && mv DD4hep-* dd4hep_src
+          # && mkdir dd4hep_build && cd dd4hep_build
+          # && cmake ../dd4hep_src
+          # -DCMAKE_BUILD_TYPE=Release
+          # -DDD4HEP_USE_GEANT4=ON
+          # -DCMAKE_CXX_STANDARD=17
+          # -DCMAKE_PREFIX_PATH=../deps
+          # -DCMAKE_INSTALL_PREFIX=../install
+          # -DBUILD_DOCS=OFF
+          # && make -j2
+          # && make install
+          # && tar cf ../install.tar.gz -C ../install .
+
+      # - uses: actions/upload-artifact@v1
+        # with:
+          # name: dd4hep
+          # path: install.tar.gz
+
+  # build_hepmc3:
+    # runs-on: macos-10.15
+    # needs:
       # - build_root
     # steps:
       # - name: Install dependencies
-        # run: brew install cmake ccache openssl@3
-
-      # - name: Cache build
-        # uses: actions/cache@v3
-        # with:
-          # path: ${{ env.CCACHE_DIR }}
-          # key: ccache-${{ runner.os }}-${{ github.job }}-${{ env.PODIO_VERSION }}
-          # restore-keys: |
-            # ccache-${{ runner.os }}-${{ github.job }}-${{ env.PODIO_VERSION }}
-            # ccache-${{ runner.os }}-${{ github.job }}-
-
-      # - uses: actions/download-artifact@v3
-        # with:
-          # name: python
-          # path: .
-      # - uses: actions/download-artifact@v3
+        # run: brew install cmake
+
+      # - uses: actions/download-artifact@v1
         # with:
           # name: root
-          # path: .
-
-      # - run: sudo mkdir -p ${DEPENDENCY_DIR}
-      # - run: sudo tar xf python.tar.gz -C ${DEPENDENCY_DIR}
-      # - run: sudo tar xf root.tar.gz -C ${DEPENDENCY_DIR}
-
-      # - name: Install Python dependencies
-        # run: ${DEPENDENCY_DIR}/bin/pip3 install jinja2 pyyaml
-
-      # - name: Build podio
-        # run: >
-          # curl -SL https://github.com/AIDASoft/podio/archive/refs/tags/${PODIO_VERSION}.tar.gz | tar -xzC .
-          # && mv podio-* ${SRC_DIR}
-          # && mkdir -p ${BUILD_DIR} && cd ${BUILD_DIR}
-          # && export PATH="$DEPENDENCY_DIR/bin:$PATH"
-          # && cmake ${SRC_DIR}
-          # -DCMAKE_CXX_COMPILER_LAUNCHER=ccache
-          # -DCMAKE_BUILD_TYPE=Release
-          # -DCMAKE_PREFIX_PATH=${DEPENDENCY_DIR}
-          # -DCMAKE_INSTALL_PREFIX=${INSTALL_DIR}
-          # -DBUILD_TESTING=OFF
-          # -USE_EXTERNAL_CATCH2=OFF
-          # && make -j2
-          # && make install
-          # && tar czf ../podio.tar.gz -C ${INSTALL_DIR} .
-
-      # - uses: actions/upload-artifact@v3
-        # with:
-          # name: podio
-          # path: podio.tar.gz
-
-  # build_edm4hep:
-    # runs-on: macos-11
-    # needs:
-      # - build_python
-      # - build_root
-      # - build_podio
-    # steps:
-      # - name: Install dependencies
-        # run: brew install cmake ccache openssl@3
-
-      # - name: Cache build
-        # uses: actions/cache@v3
-        # with:
-          # path: ${{ env.CCACHE_DIR }}
-          # key: ccache-${{ runner.os }}-${{ github.job }}-${{ env.EDM4HEP_VERSION }}
-          # restore-keys: |
-            # ccache-${{ runner.os }}-${{ github.job }}-${{ env.EDM4HEP_VERSION }}
-            # ccache-${{ runner.os }}-${{ github.job }}-
-
-      # - uses: actions/download-artifact@v3
-        # with:
-          # name: python
-          # path: .
-      # - uses: actions/download-artifact@v3
-        # with:
-          # name: root
-          # path: .
-      # - uses: actions/download-artifact@v3
-        # with:
-          # name: podio
-          # path: .
-
-      # - run: sudo mkdir -p ${DEPENDENCY_DIR}
-      # - run: sudo tar xf python.tar.gz -C ${DEPENDENCY_DIR}
-      # - run: sudo tar xf root.tar.gz -C ${DEPENDENCY_DIR}
-      # - run: sudo tar xf podio.tar.gz -C ${DEPENDENCY_DIR}
-
-      # - name: Install Python dependencies
-        # run: ${DEPENDENCY_DIR}/bin/pip3 install jinja2 pyyaml
-
-      # - name: Build edm4hep
-        # run: >
-          # curl -SL https://github.com/key4hep/EDM4hep/archive/refs/tags/${EDM4HEP_VERSION}.tar.gz | tar -xzC .
-          # && mv EDM4hep-* ${SRC_DIR}
-          # && mkdir -p ${BUILD_DIR} && cd ${BUILD_DIR}
-          # && export PATH="$DEPENDENCY_DIR/bin:$PATH"
-          # && cmake ${SRC_DIR}
-          # -DCMAKE_CXX_COMPILER_LAUNCHER=ccache
-          # -DCMAKE_BUILD_TYPE=Release
-          # -DCMAKE_PREFIX_PATH=${DEPENDENCY_DIR}
-          # -DCMAKE_INSTALL_PREFIX=${INSTALL_DIR}
-          # -DBUILD_TESTING=OFF
-          # -USE_EXTERNAL_CATCH2=OFF
-          # -DPython_EXECUTABLE="$DEPENDENCY_DIR/bin/python3"
-          # && make -j2
-          # && make install
-          # && tar czf ../edm4hep.tar.gz -C ${INSTALL_DIR} .
-
-      # - uses: actions/upload-artifact@v3
-        # with:
-          # name: edm4hep
-          # path: edm4hep.tar.gz
-
-  # build_dd4hep:
-    # runs-on: macos-11
-    # needs:
-      # - build_python
-      # - build_boost
-      # - build_tbb
-      # - build_xercesc
-      # - build_root
-      # - build_geant4
-      # - build_podio
-      # - build_edm4hep
-    # steps:
-      # - name: Install dependencies
-        # run: |
-          # brew install cmake ccache openssl@3
-          # brew unlink gettext
-
-      # - name: Cache build
-        # uses: actions/cache@v3
-        # with:
-          # path: ${{ env.CCACHE_DIR }}
-          # key: ccache-${{ runner.os }}-${{ github.job }}-${{ env.DD4HEP_VERSION }}-r1
-          # restore-keys: |
-            # ccache-${{ runner.os }}-${{ github.job }}-${{ env.DD4HEP_VERSION }}-r1
-            # ccache-${{ runner.os }}-${{ github.job }}-
-
-      # - uses: actions/download-artifact@v3
-        # with:
-          # name: python
-          # path: .
-      # - uses: actions/download-artifact@v3
-        # with:
-          # name: boost
-          # path: .
-      # - uses: actions/download-artifact@v3
-        # with:
-          # name: xercesc
-          # path: .
-      # - uses: actions/download-artifact@v3
-        # with:
-          # name: tbb
-          # path: .
-      # - uses: actions/download-artifact@v3
-        # with:
-          # name: root
-          # path: .
-      # - uses: actions/download-artifact@v3
-        # with:
-          # name: geant4
-          # path: .
-      # - uses: actions/download-artifact@v3
-        # with:
-          # name: podio
-          # path: .
-      # - uses: actions/download-artifact@v3
-        # with:
-          # name: edm4hep
-          # path: .
-
-      # - run: sudo mkdir -p ${DEPENDENCY_DIR}
-      # - run: sudo tar xf python.tar.gz -C ${DEPENDENCY_DIR}
-      # - run: sudo tar xf boost.tar.gz -C ${DEPENDENCY_DIR}
-      # - run: sudo tar xf xercesc.tar.gz -C ${DEPENDENCY_DIR}
-      # - run: sudo tar xf tbb.tar.gz -C ${DEPENDENCY_DIR}
-      # - run: sudo tar xf root.tar.gz -C ${DEPENDENCY_DIR}
-      # - run: sudo tar xf geant4.tar.gz -C ${DEPENDENCY_DIR}
-      # - run: sudo tar xf podio.tar.gz -C ${DEPENDENCY_DIR}
-      # - run: sudo tar xf edm4hep.tar.gz -C ${DEPENDENCY_DIR}
-
-      # - name: Build DD4hep
-        # run: >
-          # curl -SL https://github.com/AIDASoft/DD4hep/archive/refs/tags/v${DD4HEP_VERSION}.tar.gz | tar -xzC .
-          # && mv DD4hep-* ${SRC_DIR}
-          # && mkdir -p ${BUILD_DIR} && cd ${BUILD_DIR}
-          # && export PATH="$DEPENDENCY_DIR/bin:$PATH"
-          # && cmake ${SRC_DIR}
-          # -DCMAKE_CXX_COMPILER_LAUNCHER=ccache
-          # -DCMAKE_BUILD_TYPE=Release
-          # -DDD4HEP_USE_GEANT4=ON
-          # -DDD4HEP_USE_EDM4HEP=ON
-          # -DDD4HEP_RELAX_PYVER=ON
-          # -DDD4HEP_IGNORE_GEANT4_TLS=ON
-          # -DDD4HEP_RELAX_PYVER=ON
-          # -DCMAKE_CXX_STANDARD=17
-          # -DCMAKE_PREFIX_PATH=${DEPENDENCY_DIR}
-          # -DCMAKE_INSTALL_PREFIX=${INSTALL_DIR}
-          # -DBUILD_DOCS=OFF
-          # && make -j2
-          # && make install
-          # && tar czf ../dd4hep.tar.gz -C ${INSTALL_DIR} .
-
-      # - uses: actions/upload-artifact@v3
-        # with:
-          # name: dd4hep
-          # path: dd4hep.tar.gz
-
-  # build_hepmc3:
-    # runs-on: macos-11
-    # needs:
-      # - build_root
-    # steps:
-      # - name: Install dependencies
-        # run: brew install cmake ccache
-
-      # - name: Cache build
-        # uses: actions/cache@v3
-        # with:
-          # path: ${{ env.CCACHE_DIR }}
-          # key: ccache-${{ runner.os }}-${{ github.job }}-${{ env.HEPMC_VERSION }}
-          # restore-keys: |
-            # ccache-${{ runner.os }}-${{ github.job }}-${{ env.HEPMC_VERSION }}
-            # ccache-${{ runner.os }}-${{ github.job }}-
-
-      # - uses: actions/download-artifact@v3
-        # with:
-          # name: root
-          # path: .
-
-      # - run: sudo mkdir -p ${DEPENDENCY_DIR}
-      # - run: sudo tar xf root.tar.gz -C ${DEPENDENCY_DIR}
-
-      # - name: Build
-        # run: >
-          # curl -SL https://gitlab.cern.ch/hepmc/HepMC3/-/archive/${HEPMC_VERSION}/HepMC3-${HEPMC_VERSION}.tar.gz | tar -xzC .
-          # && mv HepMC* ${SRC_DIR}
-          # && mkdir -p ${BUILD_DIR} && cd ${BUILD_DIR}
-          # && cmake ${SRC_DIR}
-          # -DCMAKE_CXX_COMPILER_LAUNCHER=ccache
-          # -DCMAKE_BUILD_TYPE=Release
-          # -DCMAKE_PREFIX_PATH=${DEPENDENCY_DIR}
-          # -DCMAKE_INSTALL_PREFIX=${INSTALL_DIR}
+          # path: root.tar.gz
+
+      # - run: >
+          # mkdir deps
+          # && tar xf root.tar.gz -C deps
+
+      # - name: Build
+        # run: >
+          # curl -SL https://gitlab.cern.ch/hepmc/HepMC3/-/archive/3.2.1/HepMC3-3.2.1.tar.gz | tar -xzC .
+          # && mv HepMC* hepmc_src
+          # && mkdir hepmc_build && cd hepmc_build
+          # && cmake ../hepmc_src
+          # -DCMAKE_BUILD_TYPE=Release
+          # -DCMAKE_PREFIX_PATH=../deps
+          # -DCMAKE_INSTALL_PREFIX=../install
           # -DHEPMC3_ENABLE_PYTHON=OFF
           # && make -j2
           # && make install
-          # && tar czf ../hepmc3.tar.gz -C ${INSTALL_DIR} .
-
-      # - uses: actions/upload-artifact@v3
+          # && tar cf ../install.tar.gz -C ../install .
+
+      # - uses: actions/upload-artifact@v1
         # with:
           # name: hepmc3
-          # path: hepmc3.tar.gz
+          # path: install.tar.gz
+
+  # build_heppdt:
+    # runs-on: macos-10.15
+    # steps:
+      # - name: Build HepPDT
+        # run: >
+          # curl -SL http://lcgapp.cern.ch/project/simu/HepPDT/download/HepPDT-2.06.01.tar.gz | tar -xzC .
+          # && mv HepPDT* heppdt_src
+          # && cd heppdt_src
+          # && ./configure --prefix=$PWD/../install
+          # && make -j2
+          # && make install
+          # && tar cf ../install.tar.gz -C ../install .
+
+      # - uses: actions/upload-artifact@v1
+        # with:
+          # name: heppdt
+          # path: install.tar.gz
 
   # build_pythia8:
-    # runs-on: macos-11
-    # steps:
-      # - name: Install dependencies
-        # run: brew install ccache
-
-      # - name: Cache build
-        # uses: actions/cache@v3
-        # with:
-          # path: ${{ env.CCACHE_DIR }}
-          # key: ccache-${{ runner.os }}-${{ github.job }}-${{ env.PYTHIA8_VERSION }}
-          # restore-keys: |
-            # ccache-${{ runner.os }}-${{ github.job }}-${{ env.PYTHIA8_VERSION }}
-            # ccache-${{ runner.os }}-${{ github.job }}-
-
-      # - name: Build
-        # run: >
-          # curl -SL https://pythia.org/download/pythia8${PYTHIA8_VERSION:0:1}/pythia8${PYTHIA8_VERSION}.tgz | tar -xzC .
-          # && mv pythia8* ${SRC_DIR}
-          # && cd ${SRC_DIR}
-          # && CC="ccache $CC" CXX="ccache $CXX" ./configure --prefix=${INSTALL_DIR}
-          # && make -j2
-          # && make install
-          # && tar czf ../pythia8.tar.gz -C ${INSTALL_DIR} .
-
-      # - uses: actions/upload-artifact@v3
+    # runs-on: macos-10.15
+    # steps:
+      # - name: Build
+        # run: >
+          # curl -SL http://home.thep.lu.se/~torbjorn/pythia8/pythia8244.tgz | tar -xzC .
+          # && mv pythia8244 pythia8_src
+          # && cd pythia8_src
+          # && ./configure --prefix=$PWD/../install
+          # && make -j2
+          # && make install
+          # && tar cf ../install.tar.gz -C ../install .
+
+      # - uses: actions/upload-artifact@v1
         # with:
           # name: pythia8
-          # path: pythia8.tar.gz
-
-  # make_tarball:
-    # runs-on: ubuntu-latest # we don't need macOS here
-    # needs: 
-      # - build_python
-      # - build_tbb
-      # - build_xercesc
-      # - build_root
-      # - build_geant4
-      # - build_hepmc3
-      # - build_pythia8
-      # - build_podio
-      # - build_edm4hep
-      # - build_dd4hep
-    # steps:
-      # - uses: actions/download-artifact@v3
-        # with:
-          # name: python
-          # path: .
-      # - uses: actions/download-artifact@v3
-        # with:
-          # name: boost
-          # path: .
-      # - uses: actions/download-artifact@v3
-        # with:
-          # name: tbb
-          # path: .
-      # - uses: actions/download-artifact@v3
-        # with:
-          # name: xercesc
-          # path: .
-      # - uses: actions/download-artifact@v3
-        # with:
-          # name: root
-          # path: .
-      # - uses: actions/download-artifact@v3
-        # with:
-          # name: geant4
-          # path: .
-      # - uses: actions/download-artifact@v3
-        # with:
-          # name: dd4hep
-          # path: .
-      # - uses: actions/download-artifact@v3
-        # with:
-          # name: hepmc3
-          # path: .
-      # - uses: actions/download-artifact@v3
-        # with:
-          # name: pythia8
-          # path: .
-      # - uses: actions/download-artifact@v3
-        # with:
-          # name: podio
-          # path: .
-      # - uses: actions/download-artifact@v3
-        # with:
-          # name: edm4hep
-          # path: .
-
-      # - run: sudo mkdir -p ${DEPENDENCY_DIR}
-      # - run: sudo tar xf python.tar.gz -C ${DEPENDENCY_DIR}
-      # - run: sudo tar xf tbb.tar.gz -C ${DEPENDENCY_DIR}
-      # - run: sudo tar xf boost.tar.gz -C ${DEPENDENCY_DIR}
-      # - run: sudo tar xf xercesc.tar.gz -C ${DEPENDENCY_DIR}
-      # - run: sudo tar xf root.tar.gz -C ${DEPENDENCY_DIR}
-      # - run: sudo tar xf geant4.tar.gz -C ${DEPENDENCY_DIR}
-      # - run: sudo tar xf dd4hep.tar.gz -C ${DEPENDENCY_DIR}
-      # - run: sudo tar xf hepmc3.tar.gz -C ${DEPENDENCY_DIR}
-      # - run: sudo tar xf pythia8.tar.gz -C ${DEPENDENCY_DIR}
-      # - run: sudo tar xf podio.tar.gz -C ${DEPENDENCY_DIR}
-      # - run: sudo tar xf edm4hep.tar.gz -C ${DEPENDENCY_DIR}
-
-      # - name: Make combined tarball
-        # run: tar -c --xz -f deps.tar.gz -C ${DEPENDENCY_DIR} .
-
-      # - uses: actions/upload-artifact@v3
-        # with:
-          # name: deps
-          # path: deps.tar.gz
-
-  # deploy_to_eos:
-    # if: github.event_name == 'push' && github.ref == 'refs/heads/master'
-    # runs-on: ubuntu-latest # we don't need macOS here
-    # needs:
-      # - make_tarball
-    # env: 
-      # DEPLOY_USER: ${{ secrets.DEPLOY_USER }}
-      # DEPLOY_PWD: ${{ secrets.DEPLOY_PWD }}
-    # steps:
-      # - uses: actions/checkout@v2
-
-      # - name: Install prerequisites
-        # run: >
-          # sudo apt-get install -y krb5-user krb5-config
-
-      # - uses: actions/download-artifact@v3
-        # with:
-          # name: deps
-          # path: .
-
-      # - name: Upload
-        # run: >
-          # echo "$DEPLOY_PWD" | kinit $DEPLOY_USER@CERN.CH 2>&1 >/dev/null
-          # && sha=$(echo $GITHUB_SHA | head -c 7)
-          # && name=deps.$sha.tar.gz
-          # && mv deps.tar.gz $name
-          # && scp -F ssh_config $name $DEPLOY_USER@lxplus.cern.ch:/eos/user/a/atsjenkins/www/ACTS/ci/macOS/
-          # && ssh -F ssh_config $DEPLOY_USER@lxplus.cern.ch ln -f -s $name /eos/user/a/atsjenkins/www/ACTS/ci/macOS/deps.latest.tar.gz+          # path: install.tar.gz
+
+
+      # # - name: Make tarball
+        # # run: cd acts-deps && tar zcvf ../deps.tar.gz .
+
+      # # - uses: actions/upload-artifact@v1
+        # # with:
+          # # name: libs
+          # # path: deps.tar.gz
+
