--- conflicted
+++ resolved
@@ -353,23 +353,14 @@
           name: edm4hep
           path: .
 
-<<<<<<< HEAD
-      - run: mkdir -p ${DEPENDENCY_DIR}
-      - run: tar xf boost.tar.gz -C ${DEPENDENCY_DIR}
-      - run: tar xf xercesc.tar.gz -C ${DEPENDENCY_DIR}
-      - run: tar xf tbb.tar.gz -C ${DEPENDENCY_DIR}
-      - run: tar xf root.tar.gz -C ${DEPENDENCY_DIR}
-      - run: tar xf geant4.tar.gz -C ${DEPENDENCY_DIR}
-      - run: tar xf podio.tar.gz -C ${DEPENDENCY_DIR}
-      - run: tar xf edm4hep.tar.gz -C ${DEPENDENCY_DIR}
-=======
       - run: sudo mkdir -p ${DEPENDENCY_DIR}
       - run: sudo tar xf boost.tar.gz -C ${DEPENDENCY_DIR}
       - run: sudo tar xf xercesc.tar.gz -C ${DEPENDENCY_DIR}
       - run: sudo tar xf tbb.tar.gz -C ${DEPENDENCY_DIR}
       - run: sudo tar xf root.tar.gz -C ${DEPENDENCY_DIR}
       - run: sudo tar xf geant4.tar.gz -C ${DEPENDENCY_DIR}
->>>>>>> 7620a70b
+      - run: sudo tar xf podio.tar.gz -C ${DEPENDENCY_DIR}
+      - run: sudo tar xf edm4hep.tar.gz -C ${DEPENDENCY_DIR}
 
       - name: Build DD4hep
         run: >
@@ -471,113 +462,6 @@
           name: pythia8
           path: pythia8.tar.gz
 
-<<<<<<< HEAD
-=======
-  build_podio:
-    runs-on: macos-11
-    needs:
-      - build_root
-    steps:
-      - name: Install dependencies
-        run: brew install cmake ccache
-
-      - name: Install Python dependencies
-        run: pip3 install jinja2 pyyaml
-
-      - name: Cache build
-        uses: actions/cache@v3
-        with:
-          path: ${{ env.CCACHE_DIR }}
-          key: ccache-${{ runner.os }}-${{ github.job }}-${{ env.PODIO_VERSION }}
-          restore-keys: |
-            ccache-${{ runner.os }}-${{ github.job }}-${{ env.PODIO_VERSION }}
-            ccache-${{ runner.os }}-${{ github.job }}-
-
-      - uses: actions/download-artifact@v3
-        with:
-          name: root
-          path: .
-
-      - run: sudo mkdir -p ${DEPENDENCY_DIR}
-      - run: sudo tar xf root.tar.gz -C ${DEPENDENCY_DIR}
-
-      - name: Build podio
-        run: >
-          curl -SL https://github.com/AIDASoft/podio/archive/refs/tags/${PODIO_VERSION}.tar.gz | tar -xzC .
-          && mv podio-* ${SRC_DIR}
-          && mkdir -p ${BUILD_DIR} && cd ${BUILD_DIR}
-          && cmake ${SRC_DIR}
-          -DCMAKE_CXX_COMPILER_LAUNCHER=ccache
-          -DCMAKE_BUILD_TYPE=Release
-          -DCMAKE_PREFIX_PATH=${DEPENDENCY_DIR}
-          -DCMAKE_INSTALL_PREFIX=${INSTALL_DIR}
-          -DBUILD_TESTING=OFF
-          -USE_EXTERNAL_CATCH2=OFF
-          && make -j2
-          && make install
-          && tar czf ../podio.tar.gz -C ${INSTALL_DIR} .
-
-      - uses: actions/upload-artifact@v3
-        with:
-          name: podio
-          path: podio.tar.gz
-
-  build_edm4hep:
-    runs-on: macos-11
-    needs:
-      - build_root
-      - build_podio
-    steps:
-      - name: Install dependencies
-        run: brew install cmake ccache
-
-      - name: Install Python dependencies
-        run: pip3 install jinja2 pyyaml
-
-      - name: Cache build
-        uses: actions/cache@v3
-        with:
-          path: ${{ env.CCACHE_DIR }}
-          key: ccache-${{ runner.os }}-${{ github.job }}-${{ env.EDM4HEP_VERSION }}
-          restore-keys: |
-            ccache-${{ runner.os }}-${{ github.job }}-${{ env.EDM4HEP_VERSION }}
-            ccache-${{ runner.os }}-${{ github.job }}-
-
-      - uses: actions/download-artifact@v3
-        with:
-          name: root
-          path: .
-      - uses: actions/download-artifact@v3
-        with:
-          name: podio
-          path: .
-
-      - run: sudo mkdir -p ${DEPENDENCY_DIR}
-      - run: sudo tar xf root.tar.gz -C ${DEPENDENCY_DIR}
-      - run: sudo tar xf podio.tar.gz -C ${DEPENDENCY_DIR}
-
-      - name: Build edm4hep
-        run: >
-          curl -SL https://github.com/key4hep/EDM4hep/archive/refs/tags/${EDM4HEP_VERSION}.tar.gz | tar -xzC .
-          && mv EDM4hep-* ${SRC_DIR}
-          && mkdir -p ${BUILD_DIR} && cd ${BUILD_DIR}
-          && cmake ${SRC_DIR}
-          -DCMAKE_CXX_COMPILER_LAUNCHER=ccache
-          -DCMAKE_BUILD_TYPE=Release
-          -DCMAKE_PREFIX_PATH=${DEPENDENCY_DIR}
-          -DCMAKE_INSTALL_PREFIX=${INSTALL_DIR}
-          -DBUILD_TESTING=OFF
-          -USE_EXTERNAL_CATCH2=OFF
-          && make -j2
-          && make install
-          && tar czf ../edm4hep.tar.gz -C ${INSTALL_DIR} .
-
-      - uses: actions/upload-artifact@v3
-        with:
-          name: edm4hep
-          path: edm4hep.tar.gz
-
->>>>>>> 7620a70b
   make_tarball:
     runs-on: ubuntu-latest # we don't need macOS here
     needs: 
@@ -586,13 +470,8 @@
       - build_xercesc
       - build_root
       - build_geant4
-<<<<<<< HEAD
-      - build_hepmc3
-=======
-      - build_dd4hep
       - build_hepmc3
       - build_pythia8
->>>>>>> 7620a70b
       - build_podio
       - build_edm4hep
       - build_dd4hep
