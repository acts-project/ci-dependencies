cmake_minimum_required(VERSION 3.20)
project(ActsDependencies)

include(ExternalProject)
include(GNUInstallDirs)
list(APPEND CMAKE_MODULE_PATH ${CMAKE_CURRENT_SOURCE_DIR}/cmake)

set(PYTHON_VERSION 3.12.2)
set(TBB_VERSION 2022.1.0)
set(GEANT4_VERSION 11.3.2)
set(HEPMC3_VERSION 3.3.1)
set(PYTHIA8_VERSION 311)
set(JSON_VERSION 3.12.0)
set(ROOT_VERSION 6.34.08)
set(ROOT_HASH SHA1=45d2ffd78c61c8a09f4874184ee34c286ce9ae25)
set(PODIO_VERSION 00-17-02)
set(EDM4HEP_VERSION 00-10-01)
set(DD4HEP_VERSION 01-29)
set(BOOST_VERSION 1.84.0)
set(EIGEN_VERSION 3.4.0)
<<<<<<< HEAD
set(GEOMODEL_VERSION 6.14.0)
=======
set(GEOMODEL_VERSION 6.3.0)
set(PYBIND11_VERSION 2.13.6)
>>>>>>> a217d8bd

if(POLICY CMP0135)
  cmake_policy(SET CMP0135 NEW)
endif()

if(NOT DEFINED CMAKE_CXX_STANDARD)
  set(CMAKE_CXX_STANDARD 17)
endif()

set(CMAKE_BUILD_TYPE RelWithDebInfo)

if(NOT CMAKE_BUILD_PARALLEL_LEVEL)
  set(CMAKE_BUILD_PARALLEL_LEVEL 1)
endif()


if(APPLE)
  set(OS_NAME "macos")
else()
  execute_process(
    COMMAND bash "-c" "cat /etc/os-release | grep -e \"^PRETTY_NAME=\" | sed 's/PRETTY_NAME=\"\\(.*\\)\"/\\1/g'"
    OUTPUT_VARIABLE OS_NAME_PRETTY
    OUTPUT_STRIP_TRAILING_WHITESPACE
  )

  message(STATUS "OS: ${OS_NAME_PRETTY}")


  if(${OS_NAME_PRETTY} MATCHES "AlmaLinux")
    set(OS_NAME "almalinux")
  elseif(${OS_NAME_PRETTY} MATCHES "Ubuntu")
    set(OS_NAME "ubuntu")
  else()
    message(FATAL_ERROR "Unsupported OS: ${OS_NAME_PRETTY}")
  endif()
endif()

macro(install_hint)
  set(options "")
  set(oneValueArgs MACOS UBUNTU ALMA)
  set(multiValueArgs "")
  cmake_parse_arguments(IHINT "${options}" "${oneValueArgs}"
                        "${multiValueArgs}" ${ARGN})
  if(APPLE)
    message(FATAL_ERROR "Install like:\n> brew install ${IHINT_MACOS}")
  elseif(${OS_NAME} STREQUAL "ubuntu")
    message(FATAL_ERROR "Install like:\n> sudo apt-get install -y ${IHINT_UBUNTU}")
  elseif(${OS_NAME} STREQUAL "almalinux")
    message(FATAL_ERROR "Install like:\n> sudo dnf install -y ${IHINT_ALMA}")
  endif()
endmacro()

macro(check_os_package)
  set(options PROGRAM)
  set(oneValueArgs NAME MACOS UBUNTU ALMA)
  set(multiValueArgs "")
  cmake_parse_arguments(OSPKG "${options}" "${oneValueArgs}"
                        "${multiValueArgs}" ${ARGN})

  message(CHECK_START "Checking for ${OSPKG_NAME}")
  if(${OSPKG_PROGRAM})
    find_program(${OSPKG_NAME}_exe ${OSPKG_NAME} NO_CACHE QUIET)
  else()
    find_package(${OSPKG_NAME} QUIET)
  endif()

  if("${${OSPKG_NAME}_FOUND}" OR (${OSPKG_PROGRAM} AND (NOT ${OSPKG_NAME}_exe STREQUAL "${OSPKG_NAME}_exe-NOTFOUND")))
    message(CHECK_PASS "found")
  else()
    message(CHECK_FAIL "not found")
    install_hint(MACOS ${OSPKG_MACOS} UBUNTU ${OSPKG_UBUNTU} ALMA ${OSPKG_ALMA})
  endif()
endmacro()

check_os_package(NAME OpenSSL
                 MACOS openssl@3
                 UBUNTU libssl-dev
                 ALMA openssl-devel)

check_os_package(NAME ZLIB
                 MACOS zlib
                 UBUNTU zlib1g-dev
                 ALMA zlib-devel)

check_os_package(NAME ZSTD
                 MACOS zstd
                 UBUNTU libzstd-dev
                 ALMA libzstd-devel)


check_os_package(NAME Curses
                 MACOS ncurses
                 UBUNTU libncurses5-dev
                 ALMA ncurses-devel)

check_os_package(NAME EXPAT
                 MACOS expat
                 UBUNTU libexpat-dev
                 ALMA expat-devel)

check_os_package(NAME XercesC
                 MACOS xerces-c
                 UBUNTU libxerces-c-dev
                 ALMA "epel-release xerces-c-devel")

check_os_package(PROGRAM
                 NAME rsync
                 MACOS rsync
                 UBUNTU rsync
                 ALMA rsync)

check_os_package(NAME Freetype
                 MACOS freetype
                 UBUNTU libfreetype-dev
                 ALMA freetype-devel)

check_os_package(NAME LibLZMA
                 MACOS xz # not sure about the name
                 UBUNTU liblzma-dev
                 ALMA xz-devel)

check_os_package(NAME LZ4
                 MACOS lz4
                 UBUNTU liblz4-dev
                 ALMA lz4-devel)

check_os_package(NAME X11
                 MACOS libx11
                 UBUNTU libx11-dev
                 ALMA libX11-devel)

if(NOT X11_Xpm_FOUND)
  install_hint(MACOS libxpm UBUNTU libxpm-dev ALMA libXpm-devel)
endif()

if(NOT X11_Xft_FOUND)
  install_hint(MACOS libxft UBUNTU libxft-dev ALMA libXft-devel)
endif()

if(NOT X11_Xext_FOUND)
  install_hint(MACOS libxext UBUNTU libxext-dev ALMA libXext-devel)
endif()

check_os_package(NAME OpenGL
                 MACOS this-should-already-exist
                 UBUNTU libglu1-mesa-dev
                 ALMA "mesa-libGL-devel mesa-libGLU-devel")

if(NOT OPENGL_GLU_FOUND)
  install_hint(MACOS glu
               UBUNTU libglu1-mesa-dev
               ALMA mesa-libGLU-devel)
endif()

check_os_package(NAME LibXml2
                 MACOS libxml2
                 UBUNTU libxml2-dev
                 ALMA libxml2-devel)

check_os_package(PROGRAM NAME git
                 MACOS git
                 UBUNTU git
                 ALMA git)

set(openssl_option "")
if(APPLE)
  execute_process(COMMAND brew --prefix openssl
                  OUTPUT_VARIABLE OPENSSL_DIR)
  set(openssl_option "--with-openssl=${OPENSSL_DIR}")
  if(NOT CMAKE_OSX_SYSROOT)
      message(STATUS "CMAKE_OSX_SYSROOT not set, probably due to CMake > 4.0")
      message(STATUS "Please set it to something like /Applications/Xcode.app/Contents/Developer/Platforms/MacOSX.platform/Developer/SDKs/MacOSX.sdk/")
  endif()
  set(CMAKE_OSX_SYSROOT "/Applications/Xcode.app/Contents/Developer/Platforms/MacOSX.platform/Developer/SDKs/MacOSX.sdk/")
  message(STATUS "Sysroot: ${CMAKE_OSX_SYSROOT}")
endif()


# Determine current platform as minimum from SYSROOT
if(APPLE)
  find_program(jq_exe jq REQUIRED)
  execute_process(COMMAND ${jq_exe} -r .MinimalDisplayName ${CMAKE_OSX_SYSROOT}/SDKSettings.json
                  COMMAND_ERROR_IS_FATAL ANY
                  OUTPUT_VARIABLE CMAKE_OSX_DEPLOYMENT_TARGET
                  OUTPUT_STRIP_TRAILING_WHITESPACE)
  message(STATUS "Minimal macOS Deployment Target determined to: ${CMAKE_OSX_DEPLOYMENT_TARGET}")
endif()

set(python_sdkroot "")
set(python_deployment_target "")
set(python_cflags "-fPIC")
if(APPLE)
  set(python_sdkroot "SDKROOT=${CMAKE_OSX_SYSROOT}")
  set(python_deployment_target "MACOSX_DEPLOYMENT_TARGET=${CMAKE_OSX_DEPLOYMENT_TARGET}")
endif()


ExternalProject_Add(python
  PREFIX python
  URL https://www.python.org/ftp/python/${PYTHON_VERSION}/Python-${PYTHON_VERSION}.tgz
  URL_HASH SHA1=459959e7dbeb89931db03457ea1f012353e34bce
  BUILD_IN_SOURCE ON
  CONFIGURE_COMMAND ${CMAKE_COMMAND} -E env "CFLAGS=${python_cflags}" ${python_sdkroot} ${python_deployment_target} ./configure --prefix=${CMAKE_INSTALL_PREFIX} --enable-optimizations --with-lto ${openssl_option}
  BUILD_COMMAND make -j${CMAKE_BUILD_PARALLEL_LEVEL}
)

string(REGEX MATCH "^([0-9]+\\.[0-9]+)\\.[0-9]+$" _temp ${PYTHON_VERSION})
set(PYTHON_VERSION_MAJOR_MINOR ${CMAKE_MATCH_1})

# We're guessing / expecting this file to be there when it's needed
set(Python_EXECUTABLE "${CMAKE_INSTALL_PREFIX}/bin/python${PYTHON_VERSION_MAJOR_MINOR}")
set(_python_stamp_file "${CMAKE_CURRENT_BINARY_DIR}/python_exe_exists.stamp")

message(STATUS "Python executable: ${Python_EXECUTABLE}")

add_custom_command(OUTPUT ${_python_stamp_file}
  COMMAND ${CMAKE_COMMAND} -E env sh -c "( test -e ${Python_EXECUTABLE} && touch ${_python_stamp_file} ) || ( echo 'Python executable not found at ${Python_EXECUTABLE}!' && exit 1 )"
  VERBATIM
  COMMENT "Checking for Python executable"
  DEPENDS python)
add_custom_target(PythonExeExists DEPENDS ${_python_stamp_file})

ExternalProject_Add(boost
  PREFIX boost
  URL https://github.com/boostorg/boost/releases/download/boost-${BOOST_VERSION}/boost-${BOOST_VERSION}.tar.gz
  URL_HASH SHA1=75366b414f6d0f34533af9ea43acd58bb886e953
  CMAKE_ARGS
  -DBUILD_SHARED_LIBS=ON
  -DBoost_VERBOSE=ON
  # Revisit in boost 1.86.0 ish with BOOST_NUMERIC_ODEINT_NO_ADAPTORS
  -DBOOST_EXCLUDE_LIBRARIES=numeric/odeint
  -DCMAKE_CXX_COMPILER_LAUNCHER=${CMAKE_CXX_COMPILER_LAUNCHER}
  -DCMAKE_CXX_STANDARD=${CMAKE_CXX_STANDARD}
  -DCMAKE_INSTALL_PREFIX=${CMAKE_INSTALL_PREFIX}
  -DCMAKE_BUILD_TYPE=${CMAKE_BUILD_TYPE}
  -DCMAKE_CXX_COMPILER=${CMAKE_CXX_COMPILER}
  -DCMAKE_C_COMPILER=${CMAKE_C_COMPILER}
  -DCMAKE_OSX_SYSROOT=${CMAKE_OSX_SYSROOT}
  BUILD_COMMAND ${CMAKE_COMMAND} -E env CMAKE_BUILD_PARALLEL_LEVEL=${CMAKE_BUILD_PARALLEL_LEVEL} ${CMAKE_COMMAND} --build <BINARY_DIR>
)

ExternalProject_Add(eigen
  PREFIX eigen
  URL https://gitlab.com/libeigen/eigen/-/archive/${EIGEN_VERSION}/eigen-${EIGEN_VERSION}.tar.gz
  URL_HASH SHA1=d222db69a9e87d9006608e029d1039039f360b52
  CMAKE_ARGS
  -DCMAKE_CXX_COMPILER_LAUNCHER=${CMAKE_CXX_COMPILER_LAUNCHER}
  -DCMAKE_CXX_STANDARD=${CMAKE_CXX_STANDARD}
  -DCMAKE_INSTALL_PREFIX=${CMAKE_INSTALL_PREFIX}
  -DCMAKE_BUILD_TYPE=${CMAKE_BUILD_TYPE}
  -DCMAKE_CXX_COMPILER=${CMAKE_CXX_COMPILER}
  -DCMAKE_C_COMPILER=${CMAKE_C_COMPILER}
  -DCMAKE_OSX_SYSROOT=${CMAKE_OSX_SYSROOT}
)

ExternalProject_Add(tbb
  PREFIX tbb
  URL https://github.com/oneapi-src/oneTBB/archive/refs/tags/v${TBB_VERSION}.tar.gz
  URL_HASH SHA1=6f3a630481452a119f88787cac3b3563a2632d2e
  CMAKE_ARGS
  -DCMAKE_CXX_COMPILER_LAUNCHER=${CMAKE_CXX_COMPILER_LAUNCHER}
  -DCMAKE_CXX_STANDARD=${CMAKE_CXX_STANDARD}
  -DCMAKE_INSTALL_PREFIX=${CMAKE_INSTALL_PREFIX}
  -DCMAKE_BUILD_TYPE=${CMAKE_BUILD_TYPE}
  -DCMAKE_CXX_COMPILER=${CMAKE_CXX_COMPILER}
  -DCMAKE_C_COMPILER=${CMAKE_C_COMPILER}
  -DCMAKE_OSX_SYSROOT=${CMAKE_OSX_SYSROOT}
  -DTBB_TEST=OFF
  BUILD_COMMAND ${CMAKE_COMMAND} -E env CMAKE_BUILD_PARALLEL_LEVEL=${CMAKE_BUILD_PARALLEL_LEVEL} ${CMAKE_COMMAND} --build <BINARY_DIR>
)

ExternalProject_Add(geant4
  PREFIX geant4
  URL https://gitlab.cern.ch/geant4/geant4/-/archive/v${GEANT4_VERSION}/geant4-v${GEANT4_VERSION}.tar.gz
  URL_HASH SHA1=dfe40b6fa6f5da4dbce6941d41839261ef5fefd3
  CMAKE_ARGS
  -DCMAKE_CXX_COMPILER_LAUNCHER=${CMAKE_CXX_COMPILER_LAUNCHER}
  -DCMAKE_CXX_STANDARD=${CMAKE_CXX_STANDARD}
  -DCMAKE_INSTALL_PREFIX=${CMAKE_INSTALL_PREFIX}
  -DCMAKE_BUILD_TYPE=${CMAKE_BUILD_TYPE}
  -DCMAKE_CXX_COMPILER=${CMAKE_CXX_COMPILER}
  -DCMAKE_C_COMPILER=${CMAKE_C_COMPILER}
  -DCMAKE_OSX_SYSROOT=${CMAKE_OSX_SYSROOT}
  -DGEANT4_BUILD_TLS_MODEL=global-dynamic
  -DGEANT4_INSTALL_DATA=OFF
  -DGEANT4_USE_GDML=ON
  -DGEANT4_USE_SYSTEM_EXPAT=ON
  -DGEANT4_USE_SYSTEM_ZLIB=ON
  BUILD_COMMAND ${CMAKE_COMMAND} -E env CMAKE_BUILD_PARALLEL_LEVEL=${CMAKE_BUILD_PARALLEL_LEVEL} ${CMAKE_COMMAND} --build <BINARY_DIR>
)


ExternalProject_Add(hepmc3
  PREFIX hepmc3
  URL https://gitlab.cern.ch/hepmc/HepMC3/-/archive/${HEPMC3_VERSION}/HepMC3-${HEPMC3_VERSION}.tar.gz
  URL_HASH SHA1=54b45fdc63a7abd08c0244d2b09f020f4d9964f8
  CMAKE_ARGS
  -DCMAKE_CXX_COMPILER_LAUNCHER=${CMAKE_CXX_COMPILER_LAUNCHER}
  -DCMAKE_INSTALL_PREFIX=${CMAKE_INSTALL_PREFIX}
  -DCMAKE_BUILD_TYPE=${CMAKE_BUILD_TYPE}
  -DCMAKE_CXX_COMPILER=${CMAKE_CXX_COMPILER}
  -DCMAKE_C_COMPILER=${CMAKE_C_COMPILER}
  -DCMAKE_OSX_SYSROOT=${CMAKE_OSX_SYSROOT}
  -DHEPMC3_CXX_STANDARD=${CMAKE_CXX_STANDARD}
  -DHEPMC3_BUILD_STATIC_LIBS=OFF
  -DHEPMC3_ENABLE_PYTHON=OFF
  -DHEPMC3_ENABLE_ROOTIO=OFF
  -DHEPMC3_ENABLE_SEARCH=OFF
  BUILD_COMMAND ${CMAKE_COMMAND} -E env CMAKE_BUILD_PARALLEL_LEVEL=${CMAKE_BUILD_PARALLEL_LEVEL} ${CMAKE_COMMAND} --build <BINARY_DIR>
)

# Hard-coding the compile flags is not ideal, but seems needed
set(pythia_configure  "./configure")
list(APPEND pythia_configure "--prefix=${CMAKE_INSTALL_PREFIX}")
set(pythia_cxx_common "-O2 -std=c++${CMAKE_CXX_STANDARD} -pedantic -W -Wall -Wshadow -fPIC -pthread")
if(APPLE)
  list(APPEND pythia_configure "--cxx-common='-isysroot ${CMAKE_OSX_SYSROOT} ${pythia_cxx_common}'")
else()
  list(APPEND pythia_configure "--cxx-common='${pythia_cxx_common}'")
endif()

ExternalProject_Add(pythia8
  PREFIX pythia8
  DEPENDS PythonExeExists
  URL https://pythia.org/download/pythia83/pythia8${PYTHIA8_VERSION}.tgz
  URL_HASH SHA1=3186d9c289914896838f1050610121870854eb36
  BUILD_IN_SOURCE ON
  PATCH_COMMAND patch -p1 -i ${CMAKE_CURRENT_SOURCE_DIR}/pythia8-forward-decl.patch
  CONFIGURE_COMMAND ${CMAKE_COMMAND} -E env CXX=${CMAKE_CXX_COMPILER} CC=${CMAKE_C_COMPILER} ${pythia_configure}
  BUILD_COMMAND make -j${CMAKE_BUILD_PARALLEL_LEVEL}
)

ExternalProject_Add(nlohmann_json
  PREFIX nlohmann_json
  URL https://github.com/nlohmann/json/archive/refs/tags/v${JSON_VERSION}.tar.gz
  URL_HASH SHA1=815212d8acbddc87009667c52ba98a8404efec18
  CMAKE_ARGS
  -DJSON_BuildTests=OFF
  -DCMAKE_CXX_COMPILER_LAUNCHER=${CMAKE_CXX_COMPILER_LAUNCHER}
  -DCMAKE_CXX_COMPILER=${CMAKE_CXX_COMPILER}
  -DCMAKE_INSTALL_PREFIX=${CMAKE_INSTALL_PREFIX}
  BUILD_COMMAND ${CMAKE_COMMAND} -E env CMAKE_BUILD_PARALLEL_LEVEL=${CMAKE_BUILD_PARALLEL_LEVEL} ${CMAKE_COMMAND} --build <BINARY_DIR>
)

ExternalProject_Add(pybind11
  PREFIX pybind11
  URL https://github.com/pybind/pybind11/archive/refs/tags/v${PYBIND11_VERSION}.tar.gz
  URL_HASH SHA1=8c7e3e8fec829ced31a495dec281153511f33c63
  CMAKE_ARGS
  -DPYBIND11_TEST=OFF
  -DCMAKE_CXX_COMPILER_LAUNCHER=${CMAKE_CXX_COMPILER_LAUNCHER}
  -DCMAKE_CXX_COMPILER=${CMAKE_CXX_COMPILER}
  -DCMAKE_INSTALL_PREFIX=${CMAKE_INSTALL_PREFIX}
  BUILD_COMMAND ${CMAKE_COMMAND} -E env CMAKE_BUILD_PARALLEL_LEVEL=${CMAKE_BUILD_PARALLEL_LEVEL} ${CMAKE_COMMAND} --build <BINARY_DIR>
)


ExternalProject_Add(geomodel
  PREFIX geomodel
  DEPENDS nlohmann_json geant4 eigen
  URL https://gitlab.cern.ch/GeoModelDev/GeoModel/-/archive/${GEOMODEL_VERSION}/GeoModel-${GEOMODEL_VERSION}.tar.gz
  URL_HASH SHA1=6e0fa7eaf6502b34f82d008cddeb7b05ec0ebc63
  CMAKE_ARGS
  -DCMAKE_CXX_COMPILER_LAUNCHER=${CMAKE_CXX_COMPILER_LAUNCHER}
  -DCMAKE_CXX_STANDARD=${CMAKE_CXX_STANDARD}
  -DCMAKE_INSTALL_PREFIX=${CMAKE_INSTALL_PREFIX}
  -DCMAKE_BUILD_TYPE=${CMAKE_BUILD_TYPE}
  -DCMAKE_CXX_COMPILER=${CMAKE_CXX_COMPILER}
  -DCMAKE_OSX_SYSROOT=${CMAKE_OSX_SYSROOT}
  -DGEOMODEL_BUILD_GEOMODELG4=ON
  BUILD_COMMAND ${CMAKE_COMMAND} -E env CMAKE_BUILD_PARALLEL_LEVEL=${CMAKE_BUILD_PARALLEL_LEVEL} ${CMAKE_COMMAND} --build <BINARY_DIR>
)


# the builtin vdt build requires a python to be on path: we happen to have one ready
set(root_vdt_path "${CMAKE_INSTALL_PREFIX}/bin:$ENV{PATH}")

ExternalProject_Add(root
  PREFIX root
  DEPENDS nlohmann_json PythonExeExists tbb
  URL https://root.cern/download/root_v${ROOT_VERSION}.source.tar.gz
  URL_HASH ${ROOT_HASH}
  LIST_SEPARATOR |
  CMAKE_ARGS
  -DCMAKE_CXX_COMPILER_LAUNCHER=${CMAKE_CXX_COMPILER_LAUNCHER}
  -DCMAKE_CXX_STANDARD=${CMAKE_CXX_STANDARD}
  -DCMAKE_INSTALL_PREFIX=${CMAKE_INSTALL_PREFIX}
  -DCMAKE_PREFIX_PATH=${CMAKE_INSTALL_PREFIX}
  -DCMAKE_CXX_COMPILER=${CMAKE_CXX_COMPILER}
  -DCMAKE_OSX_SYSROOT=${CMAKE_OSX_SYSROOT}
  -DCMAKE_C_COMPILER=${CMAKE_C_COMPILER}
  -DPython_EXECUTABLE=${Python_EXECUTABLE}
  -DPython3_EXECUTABLE=${Python_EXECUTABLE}
  -Dfail-on-missing=ON
  -Dgdml=ON
  -Dx11=ON
  -Dpyroot=ON
  -Ddataframe=ON
  -Dmysql=OFF
  -Doracle=OFF
  -Dpgsql=OFF
  -Dsqlite=OFF
  -Dpythia6=OFF
  -Dpythia8=OFF
  -Dfftw3=OFF
  -Dbuiltin_tbb=OFF
  -Dbuiltin_cfitsio=ON
  -Dbuiltin_xxhash=ON
  -Dbuiltin_openssl=OFF
  -Dbuiltin_ftgl=ON
  -Dbuiltin_gsl=ON
  -Dbuiltin_gl2ps=ON
  -Dbuiltin_glew=ON
  -Dbuiltin_pcre=OFF
  -Dgfal=OFF
  -Ddavix=OFF
  -Dbuiltin_vdt=ON
  -Dxrootd=OFF
  -Dtmva=OFF
  BUILD_COMMAND ${CMAKE_COMMAND} -E env PATH=${root_vdt_path} CMAKE_BUILD_PARALLEL_LEVEL=${CMAKE_BUILD_PARALLEL_LEVEL} ${CMAKE_COMMAND} --build <BINARY_DIR>
)


ExternalProject_Add(podio
  PREFIX podio
  DEPENDS root PythonExeExists
  URL https://github.com/AIDASoft/podio/archive/refs/tags/v${PODIO_VERSION}.tar.gz
  URL_HASH SHA1=600b99000f0c7a6c25c04a8b32bebf70413c9f57
  LIST_SEPARATOR |
  CMAKE_ARGS
  -DCMAKE_CXX_COMPILER_LAUNCHER=${CMAKE_CXX_COMPILER_LAUNCHER}
  -DCMAKE_CXX_STANDARD=${CMAKE_CXX_STANDARD}
  -DCMAKE_INSTALL_PREFIX=${CMAKE_INSTALL_PREFIX}
  -DCMAKE_BUILD_TYPE=${CMAKE_BUILD_TYPE}
  -DCMAKE_CXX_COMPILER=${CMAKE_CXX_COMPILER}
  -DCMAKE_C_COMPILER=${CMAKE_C_COMPILER}
  -DPython_EXECUTABLE=${Python_EXECUTABLE}
  -DCMAKE_PREFIX_PATH=${CMAKE_INSTALL_PREFIX}
  -DBUILD_TESTING=OFF
  -DUSE_EXTERNAL_CATCH2=OFF
  BUILD_COMMAND ${CMAKE_COMMAND} -E env CMAKE_BUILD_PARALLEL_LEVEL=${CMAKE_BUILD_PARALLEL_LEVEL} ${CMAKE_COMMAND} --build <BINARY_DIR>
)

set(venv_dir ${CMAKE_CURRENT_BINARY_DIR}/venv)
set(venv_python_exe ${venv_dir}/bin/python)

add_custom_command(OUTPUT ${venv_python_exe}
                   COMMAND ${Python_EXECUTABLE} -m venv ${venv_dir} && ${venv_python_exe} -m pip install --upgrade pip jinja2 pyyaml
                   COMMENT "Creating virtualenv for edm4hep build"
                   DEPENDS PythonExeExists)

add_custom_target(PythonVenv DEPENDS ${venv_python_exe})

ExternalProject_Add(edm4hep
  PREFIX edm4hep
  DEPENDS podio PythonVenv
  URL https://github.com/key4hep/EDM4hep/archive/refs/tags/v${EDM4HEP_VERSION}.tar.gz
  URL_HASH SHA1=7781f6c85bd2e88480b699a3a554182fd8bb75bf
  LIST_SEPARATOR |
  CMAKE_ARGS
  -DCMAKE_CXX_COMPILER_LAUNCHER=${CMAKE_CXX_COMPILER_LAUNCHER}
  -DCMAKE_CXX_STANDARD=${CMAKE_CXX_STANDARD}
  -DCMAKE_INSTALL_PREFIX=${CMAKE_INSTALL_PREFIX}
  -DCMAKE_BUILD_TYPE=${CMAKE_BUILD_TYPE}
  -DCMAKE_PREFIX_PATH=${CMAKE_INSTALL_PREFIX}
  -DCMAKE_CXX_COMPILER=${CMAKE_CXX_COMPILER}
  -DCMAKE_C_COMPILER=${CMAKE_C_COMPILER}
  -DPython_EXECUTABLE=${venv_python_exe}
  -DBUILD_TESTING=OFF
  -DUSE_EXTERNAL_CATCH2=OFF
  BUILD_COMMAND ${CMAKE_COMMAND} -E env CMAKE_BUILD_PARALLEL_LEVEL=${CMAKE_BUILD_PARALLEL_LEVEL} ${CMAKE_COMMAND} --build <BINARY_DIR>
)

ExternalProject_Add(dd4hep
  PREFIX dd4hep
  DEPENDS edm4hep geant4 PythonExeExists boost nlohmann_json
  URL https://github.com/AIDASoft/DD4hep/archive/v${DD4HEP_VERSION}.tar.gz
  URL_HASH SHA256=435d25a7ef093d8bf660f288b5a89b98556b4c1c293c55b93bf641fb4cba77e9
  LIST_SEPARATOR |
  PATCH_COMMAND patch -p1 -i ${CMAKE_CURRENT_SOURCE_DIR}/dd4hep-python.patch
  BUILD_COMMAND ${CMAKE_COMMAND} -E env LD_LIBRARY_PATH=${CMAKE_INSTALL_PREFIX}/${CMAKE_INSTALL_LIBDIR} CMAKE_BUILD_PARALLEL_LEVEL=${CMAKE_BUILD_PARALLEL_LEVEL} ${CMAKE_COMMAND}  --build <BINARY_DIR>
  CONFIGURE_COMMAND ${CMAKE_COMMAND} -E env LD_LIBRARY_PATH=${CMAKE_INSTALL_PREFIX}/${CMAKE_INSTALL_LIBDIR}  ${CMAKE_COMMAND} -S <SOURCE_DIR> -B <BINARY_DIR>
  -DCMAKE_CXX_COMPILER_LAUNCHER=${CMAKE_CXX_COMPILER_LAUNCHER}
  -DCMAKE_CXX_STANDARD=${CMAKE_CXX_STANDARD}
  -DCMAKE_INSTALL_PREFIX=${CMAKE_INSTALL_PREFIX}
  -DCMAKE_BUILD_TYPE=${CMAKE_BUILD_TYPE}
  -DCMAKE_PREFIX_PATH=${CMAKE_INSTALL_PREFIX}
  -DCMAKE_OSX_SYSROOT=${CMAKE_OSX_SYSROOT}
  -DCMAKE_OSX_DEPLOYMENT_TARGET=${CMAKE_OSX_DEPLOYMENT_TARGET}
  -DCMAKE_CXX_COMPILER=${CMAKE_CXX_COMPILER}
  -DCMAKE_C_COMPILER=${CMAKE_C_COMPILER}
  -DPython_EXECUTABLE=${Python_EXECUTABLE}
  -DBUILD_TESTING=OFF
  -DDD4HEP_BUILD_PACKAGES=DDG4|DDDetectors|DDRec|UtilityApps
  -DDD4HEP_USE_GEANT4=ON
  -DDD4HEP_USE_XERCESC=ON
  -DDD4HEP_USE_EDM4HEP=ON
)

option(BUILD_ACTS "Build ACTS" OFF)

if(BUILD_ACTS)
  message(STATUS "Building ACTS")
  ExternalProject_Add(acts
    PREFIX acts
    DEPENDS root podio edm4hep geant4 nlohmann_json boost dd4hep tbb eigen pythia8 hepmc3 PythonVenv
    SOURCE_DIR ${CMAKE_CURRENT_SOURCE_DIR}/acts
    LIST_SEPARATOR |
    CMAKE_ARGS
    -DCMAKE_CXX_COMPILER_LAUNCHER=${CMAKE_CXX_COMPILER_LAUNCHER}
    -DCMAKE_CXX_STANDARD=${CMAKE_CXX_STANDARD}
    -DCMAKE_INSTALL_PREFIX=${CMAKE_INSTALL_PREFIX}/acts
    -DCMAKE_BUILD_TYPE=${CMAKE_BUILD_TYPE}
    -DCMAKE_PREFIX_PATH=${CMAKE_INSTALL_PREFIX}
    -DCMAKE_CXX_COMPILER=${CMAKE_CXX_COMPILER}
    -DPython_EXECUTABLE=${venv_python_exe}
    # ACTS args
    -DACTS_BUILD_EVERYTHING=ON
    BUILD_COMMAND ${CMAKE_COMMAND} -E env CMAKE_BUILD_PARALLEL_LEVEL=${CMAKE_BUILD_PARALLEL_LEVEL} ${CMAKE_COMMAND} --build <BINARY_DIR>
  )
endif()<|MERGE_RESOLUTION|>--- conflicted
+++ resolved
@@ -18,530 +18,638 @@
 set(DD4HEP_VERSION 01-29)
 set(BOOST_VERSION 1.84.0)
 set(EIGEN_VERSION 3.4.0)
-<<<<<<< HEAD
 set(GEOMODEL_VERSION 6.14.0)
-=======
-set(GEOMODEL_VERSION 6.3.0)
 set(PYBIND11_VERSION 2.13.6)
->>>>>>> a217d8bd
 
 if(POLICY CMP0135)
-  cmake_policy(SET CMP0135 NEW)
+    cmake_policy(SET CMP0135 NEW)
 endif()
 
 if(NOT DEFINED CMAKE_CXX_STANDARD)
-  set(CMAKE_CXX_STANDARD 17)
+    set(CMAKE_CXX_STANDARD 17)
 endif()
 
 set(CMAKE_BUILD_TYPE RelWithDebInfo)
 
 if(NOT CMAKE_BUILD_PARALLEL_LEVEL)
-  set(CMAKE_BUILD_PARALLEL_LEVEL 1)
-endif()
-
+    set(CMAKE_BUILD_PARALLEL_LEVEL 1)
+endif()
 
 if(APPLE)
-  set(OS_NAME "macos")
+    set(OS_NAME "macos")
 else()
-  execute_process(
-    COMMAND bash "-c" "cat /etc/os-release | grep -e \"^PRETTY_NAME=\" | sed 's/PRETTY_NAME=\"\\(.*\\)\"/\\1/g'"
-    OUTPUT_VARIABLE OS_NAME_PRETTY
-    OUTPUT_STRIP_TRAILING_WHITESPACE
-  )
-
-  message(STATUS "OS: ${OS_NAME_PRETTY}")
-
-
-  if(${OS_NAME_PRETTY} MATCHES "AlmaLinux")
-    set(OS_NAME "almalinux")
-  elseif(${OS_NAME_PRETTY} MATCHES "Ubuntu")
-    set(OS_NAME "ubuntu")
-  else()
-    message(FATAL_ERROR "Unsupported OS: ${OS_NAME_PRETTY}")
-  endif()
+    execute_process(
+        COMMAND
+            bash "-c"
+            "cat /etc/os-release | grep -e \"^PRETTY_NAME=\" | sed 's/PRETTY_NAME=\"\\(.*\\)\"/\\1/g'"
+        OUTPUT_VARIABLE OS_NAME_PRETTY
+        OUTPUT_STRIP_TRAILING_WHITESPACE
+    )
+
+    message(STATUS "OS: ${OS_NAME_PRETTY}")
+
+    if(${OS_NAME_PRETTY} MATCHES "AlmaLinux")
+        set(OS_NAME "almalinux")
+    elseif(${OS_NAME_PRETTY} MATCHES "Ubuntu")
+        set(OS_NAME "ubuntu")
+    else()
+        message(FATAL_ERROR "Unsupported OS: ${OS_NAME_PRETTY}")
+    endif()
 endif()
 
 macro(install_hint)
-  set(options "")
-  set(oneValueArgs MACOS UBUNTU ALMA)
-  set(multiValueArgs "")
-  cmake_parse_arguments(IHINT "${options}" "${oneValueArgs}"
-                        "${multiValueArgs}" ${ARGN})
-  if(APPLE)
-    message(FATAL_ERROR "Install like:\n> brew install ${IHINT_MACOS}")
-  elseif(${OS_NAME} STREQUAL "ubuntu")
-    message(FATAL_ERROR "Install like:\n> sudo apt-get install -y ${IHINT_UBUNTU}")
-  elseif(${OS_NAME} STREQUAL "almalinux")
-    message(FATAL_ERROR "Install like:\n> sudo dnf install -y ${IHINT_ALMA}")
-  endif()
+    set(options "")
+    set(oneValueArgs MACOS UBUNTU ALMA)
+    set(multiValueArgs "")
+    cmake_parse_arguments(
+        IHINT
+        "${options}"
+        "${oneValueArgs}"
+        "${multiValueArgs}"
+        ${ARGN}
+    )
+    if(APPLE)
+        message(FATAL_ERROR "Install like:\n> brew install ${IHINT_MACOS}")
+    elseif(${OS_NAME} STREQUAL "ubuntu")
+        message(
+            FATAL_ERROR
+            "Install like:\n> sudo apt-get install -y ${IHINT_UBUNTU}"
+        )
+    elseif(${OS_NAME} STREQUAL "almalinux")
+        message(
+            FATAL_ERROR
+            "Install like:\n> sudo dnf install -y ${IHINT_ALMA}"
+        )
+    endif()
 endmacro()
 
 macro(check_os_package)
-  set(options PROGRAM)
-  set(oneValueArgs NAME MACOS UBUNTU ALMA)
-  set(multiValueArgs "")
-  cmake_parse_arguments(OSPKG "${options}" "${oneValueArgs}"
-                        "${multiValueArgs}" ${ARGN})
-
-  message(CHECK_START "Checking for ${OSPKG_NAME}")
-  if(${OSPKG_PROGRAM})
-    find_program(${OSPKG_NAME}_exe ${OSPKG_NAME} NO_CACHE QUIET)
-  else()
-    find_package(${OSPKG_NAME} QUIET)
-  endif()
-
-  if("${${OSPKG_NAME}_FOUND}" OR (${OSPKG_PROGRAM} AND (NOT ${OSPKG_NAME}_exe STREQUAL "${OSPKG_NAME}_exe-NOTFOUND")))
-    message(CHECK_PASS "found")
-  else()
-    message(CHECK_FAIL "not found")
-    install_hint(MACOS ${OSPKG_MACOS} UBUNTU ${OSPKG_UBUNTU} ALMA ${OSPKG_ALMA})
-  endif()
+    set(options PROGRAM)
+    set(oneValueArgs NAME MACOS UBUNTU ALMA)
+    set(multiValueArgs "")
+    cmake_parse_arguments(
+        OSPKG
+        "${options}"
+        "${oneValueArgs}"
+        "${multiValueArgs}"
+        ${ARGN}
+    )
+
+    message(CHECK_START "Checking for ${OSPKG_NAME}")
+    if(${OSPKG_PROGRAM})
+        find_program(${OSPKG_NAME}_exe ${OSPKG_NAME} NO_CACHE QUIET)
+    else()
+        find_package(${OSPKG_NAME} QUIET)
+    endif()
+
+    if(
+        "${${OSPKG_NAME}_FOUND}"
+        OR (
+            ${OSPKG_PROGRAM}
+            AND (NOT ${OSPKG_NAME}_exe STREQUAL "${OSPKG_NAME}_exe-NOTFOUND")
+        )
+    )
+        message(CHECK_PASS "found")
+    else()
+        message(CHECK_FAIL "not found")
+        install_hint(MACOS ${OSPKG_MACOS} UBUNTU ${OSPKG_UBUNTU} ALMA ${OSPKG_ALMA})
+    endif()
 endmacro()
 
 check_os_package(NAME OpenSSL
                  MACOS openssl@3
                  UBUNTU libssl-dev
-                 ALMA openssl-devel)
+                 ALMA openssl-devel
+)
 
 check_os_package(NAME ZLIB
                  MACOS zlib
                  UBUNTU zlib1g-dev
-                 ALMA zlib-devel)
+                 ALMA zlib-devel
+)
 
 check_os_package(NAME ZSTD
                  MACOS zstd
                  UBUNTU libzstd-dev
-                 ALMA libzstd-devel)
-
+                 ALMA libzstd-devel
+)
 
 check_os_package(NAME Curses
                  MACOS ncurses
                  UBUNTU libncurses5-dev
-                 ALMA ncurses-devel)
+                 ALMA ncurses-devel
+)
 
 check_os_package(NAME EXPAT
                  MACOS expat
                  UBUNTU libexpat-dev
-                 ALMA expat-devel)
+                 ALMA expat-devel
+)
 
 check_os_package(NAME XercesC
                  MACOS xerces-c
                  UBUNTU libxerces-c-dev
-                 ALMA "epel-release xerces-c-devel")
+                 ALMA "epel-release xerces-c-devel"
+)
 
 check_os_package(PROGRAM
                  NAME rsync
                  MACOS rsync
                  UBUNTU rsync
-                 ALMA rsync)
+                 ALMA rsync
+)
 
 check_os_package(NAME Freetype
                  MACOS freetype
                  UBUNTU libfreetype-dev
-                 ALMA freetype-devel)
+                 ALMA freetype-devel
+)
 
 check_os_package(NAME LibLZMA
                  MACOS xz # not sure about the name
                  UBUNTU liblzma-dev
-                 ALMA xz-devel)
+                 ALMA xz-devel
+)
 
 check_os_package(NAME LZ4
                  MACOS lz4
                  UBUNTU liblz4-dev
-                 ALMA lz4-devel)
+                 ALMA lz4-devel
+)
 
 check_os_package(NAME X11
                  MACOS libx11
                  UBUNTU libx11-dev
-                 ALMA libX11-devel)
+                 ALMA libX11-devel
+)
 
 if(NOT X11_Xpm_FOUND)
-  install_hint(MACOS libxpm UBUNTU libxpm-dev ALMA libXpm-devel)
+    install_hint(MACOS libxpm UBUNTU libxpm-dev ALMA libXpm-devel)
 endif()
 
 if(NOT X11_Xft_FOUND)
-  install_hint(MACOS libxft UBUNTU libxft-dev ALMA libXft-devel)
+    install_hint(MACOS libxft UBUNTU libxft-dev ALMA libXft-devel)
 endif()
 
 if(NOT X11_Xext_FOUND)
-  install_hint(MACOS libxext UBUNTU libxext-dev ALMA libXext-devel)
+    install_hint(MACOS libxext UBUNTU libxext-dev ALMA libXext-devel)
 endif()
 
 check_os_package(NAME OpenGL
                  MACOS this-should-already-exist
                  UBUNTU libglu1-mesa-dev
-                 ALMA "mesa-libGL-devel mesa-libGLU-devel")
+                 ALMA "mesa-libGL-devel mesa-libGLU-devel"
+)
 
 if(NOT OPENGL_GLU_FOUND)
-  install_hint(MACOS glu
-               UBUNTU libglu1-mesa-dev
-               ALMA mesa-libGLU-devel)
+    install_hint(MACOS glu
+                 UBUNTU libglu1-mesa-dev
+                 ALMA mesa-libGLU-devel
+    )
 endif()
 
 check_os_package(NAME LibXml2
                  MACOS libxml2
                  UBUNTU libxml2-dev
-                 ALMA libxml2-devel)
+                 ALMA libxml2-devel
+)
 
 check_os_package(PROGRAM NAME git
                  MACOS git
                  UBUNTU git
-                 ALMA git)
+                 ALMA git
+)
 
 set(openssl_option "")
 if(APPLE)
-  execute_process(COMMAND brew --prefix openssl
-                  OUTPUT_VARIABLE OPENSSL_DIR)
-  set(openssl_option "--with-openssl=${OPENSSL_DIR}")
-  if(NOT CMAKE_OSX_SYSROOT)
-      message(STATUS "CMAKE_OSX_SYSROOT not set, probably due to CMake > 4.0")
-      message(STATUS "Please set it to something like /Applications/Xcode.app/Contents/Developer/Platforms/MacOSX.platform/Developer/SDKs/MacOSX.sdk/")
-  endif()
-  set(CMAKE_OSX_SYSROOT "/Applications/Xcode.app/Contents/Developer/Platforms/MacOSX.platform/Developer/SDKs/MacOSX.sdk/")
-  message(STATUS "Sysroot: ${CMAKE_OSX_SYSROOT}")
-endif()
-
+    execute_process(COMMAND brew --prefix openssl OUTPUT_VARIABLE OPENSSL_DIR)
+    set(openssl_option "--with-openssl=${OPENSSL_DIR}")
+    if(NOT CMAKE_OSX_SYSROOT)
+        message(STATUS "CMAKE_OSX_SYSROOT not set, probably due to CMake > 4.0")
+        message(
+            STATUS
+            "Please set it to something like /Applications/Xcode.app/Contents/Developer/Platforms/MacOSX.platform/Developer/SDKs/MacOSX.sdk/"
+        )
+    endif()
+    set(CMAKE_OSX_SYSROOT
+        "/Applications/Xcode.app/Contents/Developer/Platforms/MacOSX.platform/Developer/SDKs/MacOSX.sdk/"
+    )
+    message(STATUS "Sysroot: ${CMAKE_OSX_SYSROOT}")
+endif()
 
 # Determine current platform as minimum from SYSROOT
 if(APPLE)
-  find_program(jq_exe jq REQUIRED)
-  execute_process(COMMAND ${jq_exe} -r .MinimalDisplayName ${CMAKE_OSX_SYSROOT}/SDKSettings.json
-                  COMMAND_ERROR_IS_FATAL ANY
-                  OUTPUT_VARIABLE CMAKE_OSX_DEPLOYMENT_TARGET
-                  OUTPUT_STRIP_TRAILING_WHITESPACE)
-  message(STATUS "Minimal macOS Deployment Target determined to: ${CMAKE_OSX_DEPLOYMENT_TARGET}")
+    find_program(jq_exe jq REQUIRED)
+    execute_process(
+        COMMAND
+            ${jq_exe} -r .MinimalDisplayName
+            ${CMAKE_OSX_SYSROOT}/SDKSettings.json
+        COMMAND_ERROR_IS_FATAL ANY
+        OUTPUT_VARIABLE CMAKE_OSX_DEPLOYMENT_TARGET
+        OUTPUT_STRIP_TRAILING_WHITESPACE
+    )
+    message(
+        STATUS
+        "Minimal macOS Deployment Target determined to: ${CMAKE_OSX_DEPLOYMENT_TARGET}"
+    )
 endif()
 
 set(python_sdkroot "")
 set(python_deployment_target "")
 set(python_cflags "-fPIC")
 if(APPLE)
-  set(python_sdkroot "SDKROOT=${CMAKE_OSX_SYSROOT}")
-  set(python_deployment_target "MACOSX_DEPLOYMENT_TARGET=${CMAKE_OSX_DEPLOYMENT_TARGET}")
-endif()
-
-
-ExternalProject_Add(python
-  PREFIX python
-  URL https://www.python.org/ftp/python/${PYTHON_VERSION}/Python-${PYTHON_VERSION}.tgz
-  URL_HASH SHA1=459959e7dbeb89931db03457ea1f012353e34bce
-  BUILD_IN_SOURCE ON
-  CONFIGURE_COMMAND ${CMAKE_COMMAND} -E env "CFLAGS=${python_cflags}" ${python_sdkroot} ${python_deployment_target} ./configure --prefix=${CMAKE_INSTALL_PREFIX} --enable-optimizations --with-lto ${openssl_option}
-  BUILD_COMMAND make -j${CMAKE_BUILD_PARALLEL_LEVEL}
+    set(python_sdkroot "SDKROOT=${CMAKE_OSX_SYSROOT}")
+    set(python_deployment_target
+        "MACOSX_DEPLOYMENT_TARGET=${CMAKE_OSX_DEPLOYMENT_TARGET}"
+    )
+endif()
+
+ExternalProject_Add(
+    python
+    PREFIX python
+    URL
+        https://www.python.org/ftp/python/${PYTHON_VERSION}/Python-${PYTHON_VERSION}.tgz
+    URL_HASH SHA1=459959e7dbeb89931db03457ea1f012353e34bce
+    BUILD_IN_SOURCE ON
+    CONFIGURE_COMMAND
+        ${CMAKE_COMMAND} -E env "CFLAGS=${python_cflags}" ${python_sdkroot}
+        ${python_deployment_target} ./configure --prefix=${CMAKE_INSTALL_PREFIX}
+        --enable-optimizations --with-lto ${openssl_option}
+    BUILD_COMMAND make -j${CMAKE_BUILD_PARALLEL_LEVEL}
 )
 
 string(REGEX MATCH "^([0-9]+\\.[0-9]+)\\.[0-9]+$" _temp ${PYTHON_VERSION})
 set(PYTHON_VERSION_MAJOR_MINOR ${CMAKE_MATCH_1})
 
 # We're guessing / expecting this file to be there when it's needed
-set(Python_EXECUTABLE "${CMAKE_INSTALL_PREFIX}/bin/python${PYTHON_VERSION_MAJOR_MINOR}")
+set(Python_EXECUTABLE
+    "${CMAKE_INSTALL_PREFIX}/bin/python${PYTHON_VERSION_MAJOR_MINOR}"
+)
 set(_python_stamp_file "${CMAKE_CURRENT_BINARY_DIR}/python_exe_exists.stamp")
 
 message(STATUS "Python executable: ${Python_EXECUTABLE}")
 
-add_custom_command(OUTPUT ${_python_stamp_file}
-  COMMAND ${CMAKE_COMMAND} -E env sh -c "( test -e ${Python_EXECUTABLE} && touch ${_python_stamp_file} ) || ( echo 'Python executable not found at ${Python_EXECUTABLE}!' && exit 1 )"
-  VERBATIM
-  COMMENT "Checking for Python executable"
-  DEPENDS python)
+add_custom_command(
+    OUTPUT ${_python_stamp_file}
+    COMMAND
+        ${CMAKE_COMMAND} -E env sh -c
+        "( test -e ${Python_EXECUTABLE} && touch ${_python_stamp_file} ) || ( echo 'Python executable not found at ${Python_EXECUTABLE}!' && exit 1 )"
+    VERBATIM
+    COMMENT "Checking for Python executable"
+    DEPENDS python
+)
 add_custom_target(PythonExeExists DEPENDS ${_python_stamp_file})
 
-ExternalProject_Add(boost
-  PREFIX boost
-  URL https://github.com/boostorg/boost/releases/download/boost-${BOOST_VERSION}/boost-${BOOST_VERSION}.tar.gz
-  URL_HASH SHA1=75366b414f6d0f34533af9ea43acd58bb886e953
-  CMAKE_ARGS
-  -DBUILD_SHARED_LIBS=ON
-  -DBoost_VERBOSE=ON
-  # Revisit in boost 1.86.0 ish with BOOST_NUMERIC_ODEINT_NO_ADAPTORS
-  -DBOOST_EXCLUDE_LIBRARIES=numeric/odeint
-  -DCMAKE_CXX_COMPILER_LAUNCHER=${CMAKE_CXX_COMPILER_LAUNCHER}
-  -DCMAKE_CXX_STANDARD=${CMAKE_CXX_STANDARD}
-  -DCMAKE_INSTALL_PREFIX=${CMAKE_INSTALL_PREFIX}
-  -DCMAKE_BUILD_TYPE=${CMAKE_BUILD_TYPE}
-  -DCMAKE_CXX_COMPILER=${CMAKE_CXX_COMPILER}
-  -DCMAKE_C_COMPILER=${CMAKE_C_COMPILER}
-  -DCMAKE_OSX_SYSROOT=${CMAKE_OSX_SYSROOT}
-  BUILD_COMMAND ${CMAKE_COMMAND} -E env CMAKE_BUILD_PARALLEL_LEVEL=${CMAKE_BUILD_PARALLEL_LEVEL} ${CMAKE_COMMAND} --build <BINARY_DIR>
-)
-
-ExternalProject_Add(eigen
-  PREFIX eigen
-  URL https://gitlab.com/libeigen/eigen/-/archive/${EIGEN_VERSION}/eigen-${EIGEN_VERSION}.tar.gz
-  URL_HASH SHA1=d222db69a9e87d9006608e029d1039039f360b52
-  CMAKE_ARGS
-  -DCMAKE_CXX_COMPILER_LAUNCHER=${CMAKE_CXX_COMPILER_LAUNCHER}
-  -DCMAKE_CXX_STANDARD=${CMAKE_CXX_STANDARD}
-  -DCMAKE_INSTALL_PREFIX=${CMAKE_INSTALL_PREFIX}
-  -DCMAKE_BUILD_TYPE=${CMAKE_BUILD_TYPE}
-  -DCMAKE_CXX_COMPILER=${CMAKE_CXX_COMPILER}
-  -DCMAKE_C_COMPILER=${CMAKE_C_COMPILER}
-  -DCMAKE_OSX_SYSROOT=${CMAKE_OSX_SYSROOT}
-)
-
-ExternalProject_Add(tbb
-  PREFIX tbb
-  URL https://github.com/oneapi-src/oneTBB/archive/refs/tags/v${TBB_VERSION}.tar.gz
-  URL_HASH SHA1=6f3a630481452a119f88787cac3b3563a2632d2e
-  CMAKE_ARGS
-  -DCMAKE_CXX_COMPILER_LAUNCHER=${CMAKE_CXX_COMPILER_LAUNCHER}
-  -DCMAKE_CXX_STANDARD=${CMAKE_CXX_STANDARD}
-  -DCMAKE_INSTALL_PREFIX=${CMAKE_INSTALL_PREFIX}
-  -DCMAKE_BUILD_TYPE=${CMAKE_BUILD_TYPE}
-  -DCMAKE_CXX_COMPILER=${CMAKE_CXX_COMPILER}
-  -DCMAKE_C_COMPILER=${CMAKE_C_COMPILER}
-  -DCMAKE_OSX_SYSROOT=${CMAKE_OSX_SYSROOT}
-  -DTBB_TEST=OFF
-  BUILD_COMMAND ${CMAKE_COMMAND} -E env CMAKE_BUILD_PARALLEL_LEVEL=${CMAKE_BUILD_PARALLEL_LEVEL} ${CMAKE_COMMAND} --build <BINARY_DIR>
-)
-
-ExternalProject_Add(geant4
-  PREFIX geant4
-  URL https://gitlab.cern.ch/geant4/geant4/-/archive/v${GEANT4_VERSION}/geant4-v${GEANT4_VERSION}.tar.gz
-  URL_HASH SHA1=dfe40b6fa6f5da4dbce6941d41839261ef5fefd3
-  CMAKE_ARGS
-  -DCMAKE_CXX_COMPILER_LAUNCHER=${CMAKE_CXX_COMPILER_LAUNCHER}
-  -DCMAKE_CXX_STANDARD=${CMAKE_CXX_STANDARD}
-  -DCMAKE_INSTALL_PREFIX=${CMAKE_INSTALL_PREFIX}
-  -DCMAKE_BUILD_TYPE=${CMAKE_BUILD_TYPE}
-  -DCMAKE_CXX_COMPILER=${CMAKE_CXX_COMPILER}
-  -DCMAKE_C_COMPILER=${CMAKE_C_COMPILER}
-  -DCMAKE_OSX_SYSROOT=${CMAKE_OSX_SYSROOT}
-  -DGEANT4_BUILD_TLS_MODEL=global-dynamic
-  -DGEANT4_INSTALL_DATA=OFF
-  -DGEANT4_USE_GDML=ON
-  -DGEANT4_USE_SYSTEM_EXPAT=ON
-  -DGEANT4_USE_SYSTEM_ZLIB=ON
-  BUILD_COMMAND ${CMAKE_COMMAND} -E env CMAKE_BUILD_PARALLEL_LEVEL=${CMAKE_BUILD_PARALLEL_LEVEL} ${CMAKE_COMMAND} --build <BINARY_DIR>
-)
-
-
-ExternalProject_Add(hepmc3
-  PREFIX hepmc3
-  URL https://gitlab.cern.ch/hepmc/HepMC3/-/archive/${HEPMC3_VERSION}/HepMC3-${HEPMC3_VERSION}.tar.gz
-  URL_HASH SHA1=54b45fdc63a7abd08c0244d2b09f020f4d9964f8
-  CMAKE_ARGS
-  -DCMAKE_CXX_COMPILER_LAUNCHER=${CMAKE_CXX_COMPILER_LAUNCHER}
-  -DCMAKE_INSTALL_PREFIX=${CMAKE_INSTALL_PREFIX}
-  -DCMAKE_BUILD_TYPE=${CMAKE_BUILD_TYPE}
-  -DCMAKE_CXX_COMPILER=${CMAKE_CXX_COMPILER}
-  -DCMAKE_C_COMPILER=${CMAKE_C_COMPILER}
-  -DCMAKE_OSX_SYSROOT=${CMAKE_OSX_SYSROOT}
-  -DHEPMC3_CXX_STANDARD=${CMAKE_CXX_STANDARD}
-  -DHEPMC3_BUILD_STATIC_LIBS=OFF
-  -DHEPMC3_ENABLE_PYTHON=OFF
-  -DHEPMC3_ENABLE_ROOTIO=OFF
-  -DHEPMC3_ENABLE_SEARCH=OFF
-  BUILD_COMMAND ${CMAKE_COMMAND} -E env CMAKE_BUILD_PARALLEL_LEVEL=${CMAKE_BUILD_PARALLEL_LEVEL} ${CMAKE_COMMAND} --build <BINARY_DIR>
+ExternalProject_Add(
+    boost
+    PREFIX boost
+    URL
+        https://github.com/boostorg/boost/releases/download/boost-${BOOST_VERSION}/boost-${BOOST_VERSION}.tar.gz
+    URL_HASH SHA1=75366b414f6d0f34533af9ea43acd58bb886e953
+    CMAKE_ARGS
+        -DBUILD_SHARED_LIBS=ON -DBoost_VERBOSE=ON
+        # Revisit in boost 1.86.0 ish with BOOST_NUMERIC_ODEINT_NO_ADAPTORS
+        -DBOOST_EXCLUDE_LIBRARIES=numeric/odeint
+        -DCMAKE_CXX_COMPILER_LAUNCHER=${CMAKE_CXX_COMPILER_LAUNCHER}
+        -DCMAKE_CXX_STANDARD=${CMAKE_CXX_STANDARD}
+        -DCMAKE_INSTALL_PREFIX=${CMAKE_INSTALL_PREFIX}
+        -DCMAKE_BUILD_TYPE=${CMAKE_BUILD_TYPE}
+        -DCMAKE_CXX_COMPILER=${CMAKE_CXX_COMPILER}
+        -DCMAKE_C_COMPILER=${CMAKE_C_COMPILER}
+        -DCMAKE_OSX_SYSROOT=${CMAKE_OSX_SYSROOT}
+    BUILD_COMMAND
+        ${CMAKE_COMMAND} -E env
+        CMAKE_BUILD_PARALLEL_LEVEL=${CMAKE_BUILD_PARALLEL_LEVEL}
+        ${CMAKE_COMMAND} --build <BINARY_DIR>
+)
+
+ExternalProject_Add(
+    eigen
+    PREFIX eigen
+    URL
+        https://gitlab.com/libeigen/eigen/-/archive/${EIGEN_VERSION}/eigen-${EIGEN_VERSION}.tar.gz
+    URL_HASH SHA1=d222db69a9e87d9006608e029d1039039f360b52
+    CMAKE_ARGS
+        -DCMAKE_CXX_COMPILER_LAUNCHER=${CMAKE_CXX_COMPILER_LAUNCHER}
+        -DCMAKE_CXX_STANDARD=${CMAKE_CXX_STANDARD}
+        -DCMAKE_INSTALL_PREFIX=${CMAKE_INSTALL_PREFIX}
+        -DCMAKE_BUILD_TYPE=${CMAKE_BUILD_TYPE}
+        -DCMAKE_CXX_COMPILER=${CMAKE_CXX_COMPILER}
+        -DCMAKE_C_COMPILER=${CMAKE_C_COMPILER}
+        -DCMAKE_OSX_SYSROOT=${CMAKE_OSX_SYSROOT}
+)
+
+ExternalProject_Add(
+    tbb
+    PREFIX tbb
+    URL
+        https://github.com/oneapi-src/oneTBB/archive/refs/tags/v${TBB_VERSION}.tar.gz
+    URL_HASH SHA1=6f3a630481452a119f88787cac3b3563a2632d2e
+    CMAKE_ARGS
+        -DCMAKE_CXX_COMPILER_LAUNCHER=${CMAKE_CXX_COMPILER_LAUNCHER}
+        -DCMAKE_CXX_STANDARD=${CMAKE_CXX_STANDARD}
+        -DCMAKE_INSTALL_PREFIX=${CMAKE_INSTALL_PREFIX}
+        -DCMAKE_BUILD_TYPE=${CMAKE_BUILD_TYPE}
+        -DCMAKE_CXX_COMPILER=${CMAKE_CXX_COMPILER}
+        -DCMAKE_C_COMPILER=${CMAKE_C_COMPILER}
+        -DCMAKE_OSX_SYSROOT=${CMAKE_OSX_SYSROOT} -DTBB_TEST=OFF
+    BUILD_COMMAND
+        ${CMAKE_COMMAND} -E env
+        CMAKE_BUILD_PARALLEL_LEVEL=${CMAKE_BUILD_PARALLEL_LEVEL}
+        ${CMAKE_COMMAND} --build <BINARY_DIR>
+)
+
+ExternalProject_Add(
+    geant4
+    PREFIX geant4
+    URL
+        https://gitlab.cern.ch/geant4/geant4/-/archive/v${GEANT4_VERSION}/geant4-v${GEANT4_VERSION}.tar.gz
+    URL_HASH SHA1=dfe40b6fa6f5da4dbce6941d41839261ef5fefd3
+    CMAKE_ARGS
+        -DCMAKE_CXX_COMPILER_LAUNCHER=${CMAKE_CXX_COMPILER_LAUNCHER}
+        -DCMAKE_CXX_STANDARD=${CMAKE_CXX_STANDARD}
+        -DCMAKE_INSTALL_PREFIX=${CMAKE_INSTALL_PREFIX}
+        -DCMAKE_BUILD_TYPE=${CMAKE_BUILD_TYPE}
+        -DCMAKE_CXX_COMPILER=${CMAKE_CXX_COMPILER}
+        -DCMAKE_C_COMPILER=${CMAKE_C_COMPILER}
+        -DCMAKE_OSX_SYSROOT=${CMAKE_OSX_SYSROOT}
+        -DGEANT4_BUILD_TLS_MODEL=global-dynamic -DGEANT4_INSTALL_DATA=OFF
+        -DGEANT4_USE_GDML=ON -DGEANT4_USE_SYSTEM_EXPAT=ON
+        -DGEANT4_USE_SYSTEM_ZLIB=ON
+    BUILD_COMMAND
+        ${CMAKE_COMMAND} -E env
+        CMAKE_BUILD_PARALLEL_LEVEL=${CMAKE_BUILD_PARALLEL_LEVEL}
+        ${CMAKE_COMMAND} --build <BINARY_DIR>
+)
+
+ExternalProject_Add(
+    hepmc3
+    PREFIX hepmc3
+    URL
+        https://gitlab.cern.ch/hepmc/HepMC3/-/archive/${HEPMC3_VERSION}/HepMC3-${HEPMC3_VERSION}.tar.gz
+    URL_HASH SHA1=54b45fdc63a7abd08c0244d2b09f020f4d9964f8
+    CMAKE_ARGS
+        -DCMAKE_CXX_COMPILER_LAUNCHER=${CMAKE_CXX_COMPILER_LAUNCHER}
+        -DCMAKE_INSTALL_PREFIX=${CMAKE_INSTALL_PREFIX}
+        -DCMAKE_BUILD_TYPE=${CMAKE_BUILD_TYPE}
+        -DCMAKE_CXX_COMPILER=${CMAKE_CXX_COMPILER}
+        -DCMAKE_C_COMPILER=${CMAKE_C_COMPILER}
+        -DCMAKE_OSX_SYSROOT=${CMAKE_OSX_SYSROOT}
+        -DHEPMC3_CXX_STANDARD=${CMAKE_CXX_STANDARD}
+        -DHEPMC3_BUILD_STATIC_LIBS=OFF -DHEPMC3_ENABLE_PYTHON=OFF
+        -DHEPMC3_ENABLE_ROOTIO=OFF -DHEPMC3_ENABLE_SEARCH=OFF
+    BUILD_COMMAND
+        ${CMAKE_COMMAND} -E env
+        CMAKE_BUILD_PARALLEL_LEVEL=${CMAKE_BUILD_PARALLEL_LEVEL}
+        ${CMAKE_COMMAND} --build <BINARY_DIR>
 )
 
 # Hard-coding the compile flags is not ideal, but seems needed
-set(pythia_configure  "./configure")
+set(pythia_configure "./configure")
 list(APPEND pythia_configure "--prefix=${CMAKE_INSTALL_PREFIX}")
-set(pythia_cxx_common "-O2 -std=c++${CMAKE_CXX_STANDARD} -pedantic -W -Wall -Wshadow -fPIC -pthread")
+set(pythia_cxx_common
+    "-O2 -std=c++${CMAKE_CXX_STANDARD} -pedantic -W -Wall -Wshadow -fPIC -pthread"
+)
 if(APPLE)
-  list(APPEND pythia_configure "--cxx-common='-isysroot ${CMAKE_OSX_SYSROOT} ${pythia_cxx_common}'")
+    list(
+        APPEND
+        pythia_configure
+        "--cxx-common='-isysroot ${CMAKE_OSX_SYSROOT} ${pythia_cxx_common}'"
+    )
 else()
-  list(APPEND pythia_configure "--cxx-common='${pythia_cxx_common}'")
-endif()
-
-ExternalProject_Add(pythia8
-  PREFIX pythia8
-  DEPENDS PythonExeExists
-  URL https://pythia.org/download/pythia83/pythia8${PYTHIA8_VERSION}.tgz
-  URL_HASH SHA1=3186d9c289914896838f1050610121870854eb36
-  BUILD_IN_SOURCE ON
-  PATCH_COMMAND patch -p1 -i ${CMAKE_CURRENT_SOURCE_DIR}/pythia8-forward-decl.patch
-  CONFIGURE_COMMAND ${CMAKE_COMMAND} -E env CXX=${CMAKE_CXX_COMPILER} CC=${CMAKE_C_COMPILER} ${pythia_configure}
-  BUILD_COMMAND make -j${CMAKE_BUILD_PARALLEL_LEVEL}
-)
-
-ExternalProject_Add(nlohmann_json
-  PREFIX nlohmann_json
-  URL https://github.com/nlohmann/json/archive/refs/tags/v${JSON_VERSION}.tar.gz
-  URL_HASH SHA1=815212d8acbddc87009667c52ba98a8404efec18
-  CMAKE_ARGS
-  -DJSON_BuildTests=OFF
-  -DCMAKE_CXX_COMPILER_LAUNCHER=${CMAKE_CXX_COMPILER_LAUNCHER}
-  -DCMAKE_CXX_COMPILER=${CMAKE_CXX_COMPILER}
-  -DCMAKE_INSTALL_PREFIX=${CMAKE_INSTALL_PREFIX}
-  BUILD_COMMAND ${CMAKE_COMMAND} -E env CMAKE_BUILD_PARALLEL_LEVEL=${CMAKE_BUILD_PARALLEL_LEVEL} ${CMAKE_COMMAND} --build <BINARY_DIR>
-)
-
-ExternalProject_Add(pybind11
-  PREFIX pybind11
-  URL https://github.com/pybind/pybind11/archive/refs/tags/v${PYBIND11_VERSION}.tar.gz
-  URL_HASH SHA1=8c7e3e8fec829ced31a495dec281153511f33c63
-  CMAKE_ARGS
-  -DPYBIND11_TEST=OFF
-  -DCMAKE_CXX_COMPILER_LAUNCHER=${CMAKE_CXX_COMPILER_LAUNCHER}
-  -DCMAKE_CXX_COMPILER=${CMAKE_CXX_COMPILER}
-  -DCMAKE_INSTALL_PREFIX=${CMAKE_INSTALL_PREFIX}
-  BUILD_COMMAND ${CMAKE_COMMAND} -E env CMAKE_BUILD_PARALLEL_LEVEL=${CMAKE_BUILD_PARALLEL_LEVEL} ${CMAKE_COMMAND} --build <BINARY_DIR>
-)
-
-
-ExternalProject_Add(geomodel
-  PREFIX geomodel
-  DEPENDS nlohmann_json geant4 eigen
-  URL https://gitlab.cern.ch/GeoModelDev/GeoModel/-/archive/${GEOMODEL_VERSION}/GeoModel-${GEOMODEL_VERSION}.tar.gz
-  URL_HASH SHA1=6e0fa7eaf6502b34f82d008cddeb7b05ec0ebc63
-  CMAKE_ARGS
-  -DCMAKE_CXX_COMPILER_LAUNCHER=${CMAKE_CXX_COMPILER_LAUNCHER}
-  -DCMAKE_CXX_STANDARD=${CMAKE_CXX_STANDARD}
-  -DCMAKE_INSTALL_PREFIX=${CMAKE_INSTALL_PREFIX}
-  -DCMAKE_BUILD_TYPE=${CMAKE_BUILD_TYPE}
-  -DCMAKE_CXX_COMPILER=${CMAKE_CXX_COMPILER}
-  -DCMAKE_OSX_SYSROOT=${CMAKE_OSX_SYSROOT}
-  -DGEOMODEL_BUILD_GEOMODELG4=ON
-  BUILD_COMMAND ${CMAKE_COMMAND} -E env CMAKE_BUILD_PARALLEL_LEVEL=${CMAKE_BUILD_PARALLEL_LEVEL} ${CMAKE_COMMAND} --build <BINARY_DIR>
-)
-
+    list(APPEND pythia_configure "--cxx-common='${pythia_cxx_common}'")
+endif()
+
+ExternalProject_Add(
+    pythia8
+    PREFIX pythia8
+    DEPENDS PythonExeExists
+    URL https://pythia.org/download/pythia83/pythia8${PYTHIA8_VERSION}.tgz
+    URL_HASH SHA1=3186d9c289914896838f1050610121870854eb36
+    BUILD_IN_SOURCE ON
+    PATCH_COMMAND
+        patch -p1 -i ${CMAKE_CURRENT_SOURCE_DIR}/pythia8-forward-decl.patch
+    CONFIGURE_COMMAND
+        ${CMAKE_COMMAND} -E env CXX=${CMAKE_CXX_COMPILER} CC=${CMAKE_C_COMPILER}
+        ${pythia_configure}
+    BUILD_COMMAND make -j${CMAKE_BUILD_PARALLEL_LEVEL}
+)
+
+ExternalProject_Add(
+    nlohmann_json
+    PREFIX nlohmann_json
+    URL
+        https://github.com/nlohmann/json/archive/refs/tags/v${JSON_VERSION}.tar.gz
+    URL_HASH SHA1=815212d8acbddc87009667c52ba98a8404efec18
+    CMAKE_ARGS
+        -DJSON_BuildTests=OFF
+        -DCMAKE_CXX_COMPILER_LAUNCHER=${CMAKE_CXX_COMPILER_LAUNCHER}
+        -DCMAKE_CXX_COMPILER=${CMAKE_CXX_COMPILER}
+        -DCMAKE_INSTALL_PREFIX=${CMAKE_INSTALL_PREFIX}
+    BUILD_COMMAND
+        ${CMAKE_COMMAND} -E env
+        CMAKE_BUILD_PARALLEL_LEVEL=${CMAKE_BUILD_PARALLEL_LEVEL}
+        ${CMAKE_COMMAND} --build <BINARY_DIR>
+)
+
+ExternalProject_Add(
+    pybind11
+    PREFIX pybind11
+    URL
+        https://github.com/pybind/pybind11/archive/refs/tags/v${PYBIND11_VERSION}.tar.gz
+    URL_HASH SHA1=8c7e3e8fec829ced31a495dec281153511f33c63
+    CMAKE_ARGS
+        -DPYBIND11_TEST=OFF
+        -DCMAKE_CXX_COMPILER_LAUNCHER=${CMAKE_CXX_COMPILER_LAUNCHER}
+        -DCMAKE_CXX_COMPILER=${CMAKE_CXX_COMPILER}
+        -DCMAKE_INSTALL_PREFIX=${CMAKE_INSTALL_PREFIX}
+    BUILD_COMMAND
+        ${CMAKE_COMMAND} -E env
+        CMAKE_BUILD_PARALLEL_LEVEL=${CMAKE_BUILD_PARALLEL_LEVEL}
+        ${CMAKE_COMMAND} --build <BINARY_DIR>
+)
+
+ExternalProject_Add(
+    geomodel
+    PREFIX geomodel
+    DEPENDS nlohmann_json geant4 eigen
+    URL
+        https://gitlab.cern.ch/GeoModelDev/GeoModel/-/archive/${GEOMODEL_VERSION}/GeoModel-${GEOMODEL_VERSION}.tar.gz
+    URL_HASH SHA1=6e0fa7eaf6502b34f82d008cddeb7b05ec0ebc63
+    CMAKE_ARGS
+        -DCMAKE_CXX_COMPILER_LAUNCHER=${CMAKE_CXX_COMPILER_LAUNCHER}
+        -DCMAKE_CXX_STANDARD=${CMAKE_CXX_STANDARD}
+        -DCMAKE_INSTALL_PREFIX=${CMAKE_INSTALL_PREFIX}
+        -DCMAKE_BUILD_TYPE=${CMAKE_BUILD_TYPE}
+        -DCMAKE_CXX_COMPILER=${CMAKE_CXX_COMPILER}
+        -DCMAKE_OSX_SYSROOT=${CMAKE_OSX_SYSROOT} -DGEOMODEL_BUILD_GEOMODELG4=ON
+    BUILD_COMMAND
+        ${CMAKE_COMMAND} -E env
+        CMAKE_BUILD_PARALLEL_LEVEL=${CMAKE_BUILD_PARALLEL_LEVEL}
+        ${CMAKE_COMMAND} --build <BINARY_DIR>
+)
 
 # the builtin vdt build requires a python to be on path: we happen to have one ready
 set(root_vdt_path "${CMAKE_INSTALL_PREFIX}/bin:$ENV{PATH}")
 
-ExternalProject_Add(root
-  PREFIX root
-  DEPENDS nlohmann_json PythonExeExists tbb
-  URL https://root.cern/download/root_v${ROOT_VERSION}.source.tar.gz
-  URL_HASH ${ROOT_HASH}
-  LIST_SEPARATOR |
-  CMAKE_ARGS
-  -DCMAKE_CXX_COMPILER_LAUNCHER=${CMAKE_CXX_COMPILER_LAUNCHER}
-  -DCMAKE_CXX_STANDARD=${CMAKE_CXX_STANDARD}
-  -DCMAKE_INSTALL_PREFIX=${CMAKE_INSTALL_PREFIX}
-  -DCMAKE_PREFIX_PATH=${CMAKE_INSTALL_PREFIX}
-  -DCMAKE_CXX_COMPILER=${CMAKE_CXX_COMPILER}
-  -DCMAKE_OSX_SYSROOT=${CMAKE_OSX_SYSROOT}
-  -DCMAKE_C_COMPILER=${CMAKE_C_COMPILER}
-  -DPython_EXECUTABLE=${Python_EXECUTABLE}
-  -DPython3_EXECUTABLE=${Python_EXECUTABLE}
-  -Dfail-on-missing=ON
-  -Dgdml=ON
-  -Dx11=ON
-  -Dpyroot=ON
-  -Ddataframe=ON
-  -Dmysql=OFF
-  -Doracle=OFF
-  -Dpgsql=OFF
-  -Dsqlite=OFF
-  -Dpythia6=OFF
-  -Dpythia8=OFF
-  -Dfftw3=OFF
-  -Dbuiltin_tbb=OFF
-  -Dbuiltin_cfitsio=ON
-  -Dbuiltin_xxhash=ON
-  -Dbuiltin_openssl=OFF
-  -Dbuiltin_ftgl=ON
-  -Dbuiltin_gsl=ON
-  -Dbuiltin_gl2ps=ON
-  -Dbuiltin_glew=ON
-  -Dbuiltin_pcre=OFF
-  -Dgfal=OFF
-  -Ddavix=OFF
-  -Dbuiltin_vdt=ON
-  -Dxrootd=OFF
-  -Dtmva=OFF
-  BUILD_COMMAND ${CMAKE_COMMAND} -E env PATH=${root_vdt_path} CMAKE_BUILD_PARALLEL_LEVEL=${CMAKE_BUILD_PARALLEL_LEVEL} ${CMAKE_COMMAND} --build <BINARY_DIR>
-)
-
-
-ExternalProject_Add(podio
-  PREFIX podio
-  DEPENDS root PythonExeExists
-  URL https://github.com/AIDASoft/podio/archive/refs/tags/v${PODIO_VERSION}.tar.gz
-  URL_HASH SHA1=600b99000f0c7a6c25c04a8b32bebf70413c9f57
-  LIST_SEPARATOR |
-  CMAKE_ARGS
-  -DCMAKE_CXX_COMPILER_LAUNCHER=${CMAKE_CXX_COMPILER_LAUNCHER}
-  -DCMAKE_CXX_STANDARD=${CMAKE_CXX_STANDARD}
-  -DCMAKE_INSTALL_PREFIX=${CMAKE_INSTALL_PREFIX}
-  -DCMAKE_BUILD_TYPE=${CMAKE_BUILD_TYPE}
-  -DCMAKE_CXX_COMPILER=${CMAKE_CXX_COMPILER}
-  -DCMAKE_C_COMPILER=${CMAKE_C_COMPILER}
-  -DPython_EXECUTABLE=${Python_EXECUTABLE}
-  -DCMAKE_PREFIX_PATH=${CMAKE_INSTALL_PREFIX}
-  -DBUILD_TESTING=OFF
-  -DUSE_EXTERNAL_CATCH2=OFF
-  BUILD_COMMAND ${CMAKE_COMMAND} -E env CMAKE_BUILD_PARALLEL_LEVEL=${CMAKE_BUILD_PARALLEL_LEVEL} ${CMAKE_COMMAND} --build <BINARY_DIR>
+ExternalProject_Add(
+    root
+    PREFIX root
+    DEPENDS nlohmann_json PythonExeExists tbb
+    URL https://root.cern/download/root_v${ROOT_VERSION}.source.tar.gz
+    URL_HASH ${ROOT_HASH}
+    LIST_SEPARATOR |
+    CMAKE_ARGS
+        -DCMAKE_CXX_COMPILER_LAUNCHER=${CMAKE_CXX_COMPILER_LAUNCHER}
+        -DCMAKE_CXX_STANDARD=${CMAKE_CXX_STANDARD}
+        -DCMAKE_INSTALL_PREFIX=${CMAKE_INSTALL_PREFIX}
+        -DCMAKE_PREFIX_PATH=${CMAKE_INSTALL_PREFIX}
+        -DCMAKE_CXX_COMPILER=${CMAKE_CXX_COMPILER}
+        -DCMAKE_OSX_SYSROOT=${CMAKE_OSX_SYSROOT}
+        -DCMAKE_C_COMPILER=${CMAKE_C_COMPILER}
+        -DPython_EXECUTABLE=${Python_EXECUTABLE}
+        -DPython3_EXECUTABLE=${Python_EXECUTABLE} -Dfail-on-missing=ON -Dgdml=ON
+        -Dx11=ON -Dpyroot=ON -Ddataframe=ON -Dmysql=OFF -Doracle=OFF -Dpgsql=OFF
+        -Dsqlite=OFF -Dpythia6=OFF -Dpythia8=OFF -Dfftw3=OFF -Dbuiltin_tbb=OFF
+        -Dbuiltin_cfitsio=ON -Dbuiltin_xxhash=ON -Dbuiltin_openssl=OFF
+        -Dbuiltin_ftgl=ON -Dbuiltin_gsl=ON -Dbuiltin_gl2ps=ON -Dbuiltin_glew=ON
+        -Dbuiltin_pcre=OFF -Dgfal=OFF -Ddavix=OFF -Dbuiltin_vdt=ON -Dxrootd=OFF
+        -Dtmva=OFF
+    BUILD_COMMAND
+        ${CMAKE_COMMAND} -E env PATH=${root_vdt_path}
+        CMAKE_BUILD_PARALLEL_LEVEL=${CMAKE_BUILD_PARALLEL_LEVEL}
+        ${CMAKE_COMMAND} --build <BINARY_DIR>
+)
+
+ExternalProject_Add(
+    podio
+    PREFIX podio
+    DEPENDS root PythonExeExists
+    URL
+        https://github.com/AIDASoft/podio/archive/refs/tags/v${PODIO_VERSION}.tar.gz
+    URL_HASH SHA1=600b99000f0c7a6c25c04a8b32bebf70413c9f57
+    LIST_SEPARATOR |
+    CMAKE_ARGS
+        -DCMAKE_CXX_COMPILER_LAUNCHER=${CMAKE_CXX_COMPILER_LAUNCHER}
+        -DCMAKE_CXX_STANDARD=${CMAKE_CXX_STANDARD}
+        -DCMAKE_INSTALL_PREFIX=${CMAKE_INSTALL_PREFIX}
+        -DCMAKE_BUILD_TYPE=${CMAKE_BUILD_TYPE}
+        -DCMAKE_CXX_COMPILER=${CMAKE_CXX_COMPILER}
+        -DCMAKE_C_COMPILER=${CMAKE_C_COMPILER}
+        -DPython_EXECUTABLE=${Python_EXECUTABLE}
+        -DCMAKE_PREFIX_PATH=${CMAKE_INSTALL_PREFIX} -DBUILD_TESTING=OFF
+        -DUSE_EXTERNAL_CATCH2=OFF
+    BUILD_COMMAND
+        ${CMAKE_COMMAND} -E env
+        CMAKE_BUILD_PARALLEL_LEVEL=${CMAKE_BUILD_PARALLEL_LEVEL}
+        ${CMAKE_COMMAND} --build <BINARY_DIR>
 )
 
 set(venv_dir ${CMAKE_CURRENT_BINARY_DIR}/venv)
 set(venv_python_exe ${venv_dir}/bin/python)
 
-add_custom_command(OUTPUT ${venv_python_exe}
-                   COMMAND ${Python_EXECUTABLE} -m venv ${venv_dir} && ${venv_python_exe} -m pip install --upgrade pip jinja2 pyyaml
-                   COMMENT "Creating virtualenv for edm4hep build"
-                   DEPENDS PythonExeExists)
+add_custom_command(
+    OUTPUT ${venv_python_exe}
+    COMMAND
+        ${Python_EXECUTABLE} -m venv ${venv_dir} && ${venv_python_exe} -m pip
+        install --upgrade pip jinja2 pyyaml
+    COMMENT "Creating virtualenv for edm4hep build"
+    DEPENDS PythonExeExists
+)
 
 add_custom_target(PythonVenv DEPENDS ${venv_python_exe})
 
-ExternalProject_Add(edm4hep
-  PREFIX edm4hep
-  DEPENDS podio PythonVenv
-  URL https://github.com/key4hep/EDM4hep/archive/refs/tags/v${EDM4HEP_VERSION}.tar.gz
-  URL_HASH SHA1=7781f6c85bd2e88480b699a3a554182fd8bb75bf
-  LIST_SEPARATOR |
-  CMAKE_ARGS
-  -DCMAKE_CXX_COMPILER_LAUNCHER=${CMAKE_CXX_COMPILER_LAUNCHER}
-  -DCMAKE_CXX_STANDARD=${CMAKE_CXX_STANDARD}
-  -DCMAKE_INSTALL_PREFIX=${CMAKE_INSTALL_PREFIX}
-  -DCMAKE_BUILD_TYPE=${CMAKE_BUILD_TYPE}
-  -DCMAKE_PREFIX_PATH=${CMAKE_INSTALL_PREFIX}
-  -DCMAKE_CXX_COMPILER=${CMAKE_CXX_COMPILER}
-  -DCMAKE_C_COMPILER=${CMAKE_C_COMPILER}
-  -DPython_EXECUTABLE=${venv_python_exe}
-  -DBUILD_TESTING=OFF
-  -DUSE_EXTERNAL_CATCH2=OFF
-  BUILD_COMMAND ${CMAKE_COMMAND} -E env CMAKE_BUILD_PARALLEL_LEVEL=${CMAKE_BUILD_PARALLEL_LEVEL} ${CMAKE_COMMAND} --build <BINARY_DIR>
-)
-
-ExternalProject_Add(dd4hep
-  PREFIX dd4hep
-  DEPENDS edm4hep geant4 PythonExeExists boost nlohmann_json
-  URL https://github.com/AIDASoft/DD4hep/archive/v${DD4HEP_VERSION}.tar.gz
-  URL_HASH SHA256=435d25a7ef093d8bf660f288b5a89b98556b4c1c293c55b93bf641fb4cba77e9
-  LIST_SEPARATOR |
-  PATCH_COMMAND patch -p1 -i ${CMAKE_CURRENT_SOURCE_DIR}/dd4hep-python.patch
-  BUILD_COMMAND ${CMAKE_COMMAND} -E env LD_LIBRARY_PATH=${CMAKE_INSTALL_PREFIX}/${CMAKE_INSTALL_LIBDIR} CMAKE_BUILD_PARALLEL_LEVEL=${CMAKE_BUILD_PARALLEL_LEVEL} ${CMAKE_COMMAND}  --build <BINARY_DIR>
-  CONFIGURE_COMMAND ${CMAKE_COMMAND} -E env LD_LIBRARY_PATH=${CMAKE_INSTALL_PREFIX}/${CMAKE_INSTALL_LIBDIR}  ${CMAKE_COMMAND} -S <SOURCE_DIR> -B <BINARY_DIR>
-  -DCMAKE_CXX_COMPILER_LAUNCHER=${CMAKE_CXX_COMPILER_LAUNCHER}
-  -DCMAKE_CXX_STANDARD=${CMAKE_CXX_STANDARD}
-  -DCMAKE_INSTALL_PREFIX=${CMAKE_INSTALL_PREFIX}
-  -DCMAKE_BUILD_TYPE=${CMAKE_BUILD_TYPE}
-  -DCMAKE_PREFIX_PATH=${CMAKE_INSTALL_PREFIX}
-  -DCMAKE_OSX_SYSROOT=${CMAKE_OSX_SYSROOT}
-  -DCMAKE_OSX_DEPLOYMENT_TARGET=${CMAKE_OSX_DEPLOYMENT_TARGET}
-  -DCMAKE_CXX_COMPILER=${CMAKE_CXX_COMPILER}
-  -DCMAKE_C_COMPILER=${CMAKE_C_COMPILER}
-  -DPython_EXECUTABLE=${Python_EXECUTABLE}
-  -DBUILD_TESTING=OFF
-  -DDD4HEP_BUILD_PACKAGES=DDG4|DDDetectors|DDRec|UtilityApps
-  -DDD4HEP_USE_GEANT4=ON
-  -DDD4HEP_USE_XERCESC=ON
-  -DDD4HEP_USE_EDM4HEP=ON
+ExternalProject_Add(
+    edm4hep
+    PREFIX edm4hep
+    DEPENDS podio PythonVenv
+    URL
+        https://github.com/key4hep/EDM4hep/archive/refs/tags/v${EDM4HEP_VERSION}.tar.gz
+    URL_HASH SHA1=7781f6c85bd2e88480b699a3a554182fd8bb75bf
+    LIST_SEPARATOR |
+    CMAKE_ARGS
+        -DCMAKE_CXX_COMPILER_LAUNCHER=${CMAKE_CXX_COMPILER_LAUNCHER}
+        -DCMAKE_CXX_STANDARD=${CMAKE_CXX_STANDARD}
+        -DCMAKE_INSTALL_PREFIX=${CMAKE_INSTALL_PREFIX}
+        -DCMAKE_BUILD_TYPE=${CMAKE_BUILD_TYPE}
+        -DCMAKE_PREFIX_PATH=${CMAKE_INSTALL_PREFIX}
+        -DCMAKE_CXX_COMPILER=${CMAKE_CXX_COMPILER}
+        -DCMAKE_C_COMPILER=${CMAKE_C_COMPILER}
+        -DPython_EXECUTABLE=${venv_python_exe} -DBUILD_TESTING=OFF
+        -DUSE_EXTERNAL_CATCH2=OFF
+    BUILD_COMMAND
+        ${CMAKE_COMMAND} -E env
+        CMAKE_BUILD_PARALLEL_LEVEL=${CMAKE_BUILD_PARALLEL_LEVEL}
+        ${CMAKE_COMMAND} --build <BINARY_DIR>
+)
+
+ExternalProject_Add(
+    dd4hep
+    PREFIX dd4hep
+    DEPENDS edm4hep geant4 PythonExeExists boost nlohmann_json
+    URL https://github.com/AIDASoft/DD4hep/archive/v${DD4HEP_VERSION}.tar.gz
+    URL_HASH
+        SHA256=435d25a7ef093d8bf660f288b5a89b98556b4c1c293c55b93bf641fb4cba77e9
+    LIST_SEPARATOR |
+    PATCH_COMMAND patch -p1 -i ${CMAKE_CURRENT_SOURCE_DIR}/dd4hep-python.patch
+    BUILD_COMMAND
+        ${CMAKE_COMMAND} -E env
+        LD_LIBRARY_PATH=${CMAKE_INSTALL_PREFIX}/${CMAKE_INSTALL_LIBDIR}
+        CMAKE_BUILD_PARALLEL_LEVEL=${CMAKE_BUILD_PARALLEL_LEVEL}
+        ${CMAKE_COMMAND} --build <BINARY_DIR>
+    CONFIGURE_COMMAND
+        ${CMAKE_COMMAND} -E env
+        LD_LIBRARY_PATH=${CMAKE_INSTALL_PREFIX}/${CMAKE_INSTALL_LIBDIR}
+        ${CMAKE_COMMAND} -S <SOURCE_DIR> -B <BINARY_DIR>
+        -DCMAKE_CXX_COMPILER_LAUNCHER=${CMAKE_CXX_COMPILER_LAUNCHER}
+        -DCMAKE_CXX_STANDARD=${CMAKE_CXX_STANDARD}
+        -DCMAKE_INSTALL_PREFIX=${CMAKE_INSTALL_PREFIX}
+        -DCMAKE_BUILD_TYPE=${CMAKE_BUILD_TYPE}
+        -DCMAKE_PREFIX_PATH=${CMAKE_INSTALL_PREFIX}
+        -DCMAKE_OSX_SYSROOT=${CMAKE_OSX_SYSROOT}
+        -DCMAKE_OSX_DEPLOYMENT_TARGET=${CMAKE_OSX_DEPLOYMENT_TARGET}
+        -DCMAKE_CXX_COMPILER=${CMAKE_CXX_COMPILER}
+        -DCMAKE_C_COMPILER=${CMAKE_C_COMPILER}
+        -DPython_EXECUTABLE=${Python_EXECUTABLE} -DBUILD_TESTING=OFF
+        -DDD4HEP_BUILD_PACKAGES=DDG4|DDDetectors|DDRec|UtilityApps
+        -DDD4HEP_USE_GEANT4=ON -DDD4HEP_USE_XERCESC=ON -DDD4HEP_USE_EDM4HEP=ON
 )
 
 option(BUILD_ACTS "Build ACTS" OFF)
 
 if(BUILD_ACTS)
-  message(STATUS "Building ACTS")
-  ExternalProject_Add(acts
-    PREFIX acts
-    DEPENDS root podio edm4hep geant4 nlohmann_json boost dd4hep tbb eigen pythia8 hepmc3 PythonVenv
-    SOURCE_DIR ${CMAKE_CURRENT_SOURCE_DIR}/acts
-    LIST_SEPARATOR |
-    CMAKE_ARGS
-    -DCMAKE_CXX_COMPILER_LAUNCHER=${CMAKE_CXX_COMPILER_LAUNCHER}
-    -DCMAKE_CXX_STANDARD=${CMAKE_CXX_STANDARD}
-    -DCMAKE_INSTALL_PREFIX=${CMAKE_INSTALL_PREFIX}/acts
-    -DCMAKE_BUILD_TYPE=${CMAKE_BUILD_TYPE}
-    -DCMAKE_PREFIX_PATH=${CMAKE_INSTALL_PREFIX}
-    -DCMAKE_CXX_COMPILER=${CMAKE_CXX_COMPILER}
-    -DPython_EXECUTABLE=${venv_python_exe}
-    # ACTS args
-    -DACTS_BUILD_EVERYTHING=ON
-    BUILD_COMMAND ${CMAKE_COMMAND} -E env CMAKE_BUILD_PARALLEL_LEVEL=${CMAKE_BUILD_PARALLEL_LEVEL} ${CMAKE_COMMAND} --build <BINARY_DIR>
-  )
+    message(STATUS "Building ACTS")
+    ExternalProject_Add(
+        acts
+        PREFIX acts
+        DEPENDS
+            root
+            podio
+            edm4hep
+            geant4
+            nlohmann_json
+            boost
+            dd4hep
+            tbb
+            eigen
+            pythia8
+            hepmc3
+            PythonVenv
+        SOURCE_DIR ${CMAKE_CURRENT_SOURCE_DIR}/acts
+        LIST_SEPARATOR |
+        CMAKE_ARGS
+            -DCMAKE_CXX_COMPILER_LAUNCHER=${CMAKE_CXX_COMPILER_LAUNCHER}
+            -DCMAKE_CXX_STANDARD=${CMAKE_CXX_STANDARD}
+            -DCMAKE_INSTALL_PREFIX=${CMAKE_INSTALL_PREFIX}/acts
+            -DCMAKE_BUILD_TYPE=${CMAKE_BUILD_TYPE}
+            -DCMAKE_PREFIX_PATH=${CMAKE_INSTALL_PREFIX}
+            -DCMAKE_CXX_COMPILER=${CMAKE_CXX_COMPILER}
+            -DPython_EXECUTABLE=${venv_python_exe}
+            # ACTS args
+            -DACTS_BUILD_EVERYTHING=ON
+        BUILD_COMMAND
+            ${CMAKE_COMMAND} -E env
+            CMAKE_BUILD_PARALLEL_LEVEL=${CMAKE_BUILD_PARALLEL_LEVEL}
+            ${CMAKE_COMMAND} --build <BINARY_DIR>
+    )
 endif()